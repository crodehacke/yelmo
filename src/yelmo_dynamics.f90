
module yelmo_dynamics

    use nml 
    use ncio 

    use yelmo_defs
    use yelmo_tools, only : stagger_aa_acx, stagger_aa_acy, stagger_ac_aa, &
        calc_magnitude_from_staggered_ice, calc_vertical_integrated_2D, smooth_gauss_2D

    use velocity_hybrid_pd12 
    use velocity_sia 
    use solver_ssa_sico5
    use basal_dragging  
    use grounding_line_flux 

    ! Note: 3D arrays defined such that first index (k=1) == base, and max index (k=nk) == surface 
    
    implicit none
      
    private

    public :: ydyn_par_load, ydyn_alloc, ydyn_dealloc
    public :: calc_ydyn
    public :: check_vel_convergence
    
contains

    subroutine calc_ydyn(dyn,tpo,mat,thrm,bnd,time)
        ! Velocity is a steady-state solution to a given set of boundary conditions (topo, material, etc).
        ! However, the time is passed to be able to treat relaxation conditions for stability, etc. 

        implicit none
        
        type(ydyn_class),   intent(INOUT) :: dyn
        type(ytopo_class),  intent(IN)    :: tpo 
        type(ymat_class),   intent(IN)    :: mat
        type(ytherm_class), intent(IN)    :: thrm 
        type(ybound_class), intent(IN)    :: bnd   
        real(prec),         intent(IN)    :: time 

        ! Local variables 
        real(prec) :: dt 

        ! Initialize time if necessary 
        if (dyn%par%time .gt. time) then 
            dyn%par%time = time
        end if 

        ! Get time step
        dt = time - dyn%par%time 

        ! ===== Calculate the horizontal velocity components =====
        ! These calculations are done assuming that the final
        ! 3D horizontal velocity fields (ux/uy) will be comprised
        ! of an internal shear contribution (ux_i/uy_i) and a plug
        ! flow contribution represented by basal velocity (ux_b/uy_b)

        select case(dyn%par%solver)

            case("fixed") 
                ! Do nothing - dynamics is fixed 

            case("hybrid-adhoc")
                ! Classic mix methods

                call calc_ydyn_adhoc(dyn,tpo,mat,thrm,bnd,dt)

            case("hybrid-pd12")
                ! Variational approach of Pollard and de Conto (2012)

                call calc_ydyn_pd12(dyn,tpo,mat,thrm,bnd)

            case DEFAULT 

                write(*,*) "calc_ydyn:: Error: ydyn solver not recognized." 
                write(*,*) "solver should be one of: ['fixed','hybrid-adhoc','hybrid-pd12']"
                write(*,*) "solver = ", trim(dyn%par%solver) 
                stop 

        end select 

        ! Advance ydyn timestep 
        dyn%par%time = time

        return

    end subroutine calc_ydyn
    
    subroutine calc_ydyn_adhoc(dyn,tpo,mat,thrm,bnd,dt)
        ! Velocity is a steady-state solution to a given set of boundary conditions (topo, material, etc)
        ! so no time step is passed here. 

        implicit none
        
        type(ydyn_class),   intent(INOUT) :: dyn
        type(ytopo_class),  intent(IN)    :: tpo 
        type(ymat_class),   intent(IN)    :: mat
        type(ytherm_class), intent(IN)    :: thrm 
        type(ybound_class), intent(IN)    :: bnd  
        real(prec),         intent(IN)    :: dt 

        ! Local variables
        integer :: iter, n_iter
        integer :: i, j, k, nx, ny, nz_aa, nz_ac   
        real(prec), allocatable :: H_ice_acx(:,:) 
        real(prec), allocatable :: H_ice_acy(:,:) 
        real(prec), allocatable :: ux_b_prev(:,:) 
        real(prec), allocatable :: uy_b_prev(:,:) 

        ! For vertical velocity calculation 
        real(prec), allocatable :: bmb(:,:)

        logical :: calc_ssa 

        type(ydyn_class) :: dyn1 
        type(ydyn_class) :: dyn2 
        logical          :: is_grz_mid 
        real(prec)       :: H_mid 

        nx    = dyn%par%nx 
        ny    = dyn%par%ny 
        nz_aa = dyn%par%nz_aa 
        nz_ac = dyn%par%nz_ac 
        
        allocate(H_ice_acx(nx,ny))
        allocate(H_ice_acy(nx,ny))
        allocate(bmb(nx,ny))

        allocate(ux_b_prev(nx,ny))
        allocate(uy_b_prev(nx,ny))
        
        ! Stagger the ice thickness, aa=>ac nodes
        H_ice_acx = stagger_aa_acx(tpo%now%H_ice)
        H_ice_acy = stagger_aa_acy(tpo%now%H_ice)

        ! ===== Calculate driving stress ==============================

        ! Calculate driving stress 
        call calc_driving_stress_ac(dyn%now%taud_acx,dyn%now%taud_acy,tpo%now%H_ice,tpo%now%dzsdx,tpo%now%dzsdy,dyn%par%dx)

!         ! Additionally treat the driving stress at the grounding line 
!         call calc_driving_stress_gl_ac(dyn%now%taud_acx,dyn%now%taud_acy,tpo%now%H_ice,tpo%now%z_srf,bnd%z_bed,bnd%z_sl, &
!                  tpo%now%H_grnd,tpo%now%f_grnd,tpo%now%f_grnd_acx,tpo%now%f_grnd_acy,dyn%par%dx, &
!                  method=dyn%par%taud_gl_method,beta_gl_stag=dyn%par%beta_gl_stag)

        ! ===== Calculate effective pressure ==============================

        ! Calculate effective pressure 
        call calc_ydyn_neff(dyn,tpo,thrm,bnd)

        ! ===== Calculate shear (ie, SIA) velocity solution ===========

        select case(trim(dyn%par%sia_solver))

            case("vel") 
                ! Use classic-style SIA solver (solve directly for velocity)

                ! Calculate the 3D horizontal shear velocity fields
                call calc_uxy_sia_3D(dyn%now%ux_i,dyn%now%uy_i,tpo%now%H_ice,tpo%now%dzsdx,tpo%now%dzsdy, &
                                     mat%now%ATT,dyn%par%zeta_aa,dyn%par%dx,mat%par%n_glen,rho_ice,g)
                
                ! Then simply integrate from 3D velocity field (faster than 2D solver below)
                dyn%now%ux_i_bar = calc_vertical_integrated_2D(dyn%now%ux_i,dyn%par%zeta_aa)
                dyn%now%uy_i_bar = calc_vertical_integrated_2D(dyn%now%uy_i,dyn%par%zeta_aa)
                
                ! Internal method to SIA module (slower than vertical integration above) - use for testing only
                !call calc_uxy_sia_2D(dyn%now%ux_i_bar,dyn%now%uy_i_bar,tpo%now%H_ice,tpo%now%dzsdx,tpo%now%dzsdy, &
                !                     mat%now%ATT,dyn%par%zeta_aa,dyn%par%dx,mat%par%n_glen,rho_ice,g)
                
                ! Calculate 2D diffusivity too (for timestepping and diagnostics)
                ! (mainly interesting for benchmark experiments EISMINT, Bueler, etc)
                call calc_diffusivity_2D(dyn%now%dd_ab_bar,tpo%now%H_ice,tpo%now%dzsdx,tpo%now%dzsdy, &
                                        mat%now%ATT,dyn%par%zeta_aa,dyn%par%dx,mat%par%n_glen,rho_ice,g)

                ! Set terms from shear solver to zero that are not calculated here
                dyn%now%duxdz     = 0.0 
                dyn%now%duydz     = 0.0 
                dyn%now%dd_ab     = 0.0 
                dyn%now%duxdz_bar = 0.0 
                dyn%now%duydz_bar = 0.0 

            case("shear")
                ! Use 3D shear solver for SIA calculations (solve for shear and integrate to get velocity)
                ! ie, following Pollard and de Conto (2012) 

                ! Ensure PD12 stretching terms are zero  
                dyn%now%lhs_x          = 0.0 
                dyn%now%lhs_y          = 0.0 
                dyn%now%sigma_horiz_sq = 0.0 
                
                ! Calculate the 3D vertical shear fields 
                call calc_shear_3D(dyn%now%duxdz,dyn%now%duydz,dyn%now%dd_ab, &
                                   dyn%now%taud_acx,dyn%now%taud_acy,mat%now%ATT, &
                                   dyn%now%lhs_x,dyn%now%lhs_y,dyn%now%sigma_horiz_sq, &
                                   dyn%par%zeta_aa,mat%par%n_glen,boundaries=dyn%par%boundaries)

                ! Calculate the vertically averaged shear (for potential use in ssa viscosity) 
                dyn%now%duxdz_bar = calc_vertical_integrated_2D(dyn%now%duxdz,dyn%par%zeta_aa)
                dyn%now%duydz_bar = calc_vertical_integrated_2D(dyn%now%duydz,dyn%par%zeta_aa)
                
                ! Integrate vertically to get 3D horizontal shear velocity fields
                dyn%now%ux_i = calc_vertical_integrated_3D_ice(dyn%now%duxdz,H_ice_acx,dyn%par%zeta_aa)
                dyn%now%uy_i = calc_vertical_integrated_3D_ice(dyn%now%duydz,H_ice_acy,dyn%par%zeta_aa)

                ! Calculate depth-averaged horizontal shear velocity fields
                dyn%now%ux_i_bar  = calc_vertical_integrated_2D(dyn%now%ux_i,dyn%par%zeta_aa) 
                dyn%now%uy_i_bar  = calc_vertical_integrated_2D(dyn%now%uy_i,dyn%par%zeta_aa) 

                ! Calculate diagnostic diffusivity field 
                ! ajr: this value is not correct, use the direct diffusivity calculation
                !dyn%now%dd_ab_bar  = calc_vertical_integrated_2D(dyn%now%dd_ab,dyn%par%zeta_aa) 
                call calc_diffusivity_2D(dyn%now%dd_ab_bar,tpo%now%H_ice,tpo%now%dzsdx,tpo%now%dzsdy, &
                                        mat%now%ATT,dyn%par%zeta_aa,dyn%par%dx,mat%par%n_glen,rho_ice,g)

            case("none")

                ! Set shear velocity terms to zero 
                dyn%now%ux_i      = 0.0 
                dyn%now%uy_i      = 0.0 
                dyn%now%ux_i_bar  = 0.0 
                dyn%now%uy_i_bar  = 0.0

                ! Set terms from shear solver to zero that are not calculated here
                dyn%now%duxdz     = 0.0 
                dyn%now%duydz     = 0.0 
                dyn%now%dd_ab     = 0.0 
                dyn%now%duxdz_bar = 0.0 
                dyn%now%duydz_bar = 0.0 

                ! Ensure PD12 stretching terms are zero  
                dyn%now%lhs_x          = 0.0 
                dyn%now%lhs_y          = 0.0 
                dyn%now%sigma_horiz_sq = 0.0 
                
            case DEFAULT 

                write(*,*) "calc_ydyn_adhoc:: Error: sia solver not recognized: ", trim(dyn%par%sia_solver)
                stop 

        end select 

        ! ===== Calculate sliding velocity solution ===================

        ! Update bed roughness coefficient C_bed (which is independent of velocity)
        call calc_ydyn_cbed(dyn,tpo,thrm,bnd)

        ! Define grid points with ssa active (uses beta from previous timestep)
        call set_ssa_masks(dyn%now%ssa_mask_acx,dyn%now%ssa_mask_acy,dyn%now%beta_acx,dyn%now%beta_acy, &
                           tpo%now%H_ice,tpo%now%f_grnd_acx,tpo%now%f_grnd_acy,dyn%par%ssa_beta_max,dyn%par%use_ssa)

        ! Determine whether SSA solver should be called 
        calc_ssa = .FALSE. 
        if (dyn%par%use_ssa .and. maxval(dyn%now%ssa_mask_acx+dyn%now%ssa_mask_acy) .gt. 0) calc_ssa = .TRUE.    
            
        if (calc_ssa) then
            ! == Iterate over strain rate, viscosity and ssa velocity solutions until convergence ==
            ! Note: ssa solution is defined for ux_b/uy_b fields here, not ux_bar/uy_bar as in PD12
              
            call calc_ydyn_ssa(dyn,tpo,mat,bnd)
            
        else 
            ! No ssa calculations performed, set basal velocity fields to zeor 

            dyn%now%ux_b = 0.0 
            dyn%now%uy_b = 0.0 

        end if 

        ! ===== Combine sliding and shear into hybrid fields ==========

        select case(dyn%par%mix_method)
            ! Determine how to mix shearing (ux_i/uy_i) and sliding (ux_b/uy_b)
            ! Generally purely floating ice is only given by the SSA solution;
            ! Grounded or partially grounded ice is given by the hybrid solution 

            case(-2)
                ! Purely sia model
                ! (correspondingly, floating ice is killed in yelmo_topography)
                
                if (dyn%par%cb_sia .gt. 0.0) then 
                    ! Calculate basal velocity from Weertman sliding law (Greve 1997)
                    
                    call calc_uxy_b_sia(dyn%now%ux_b,dyn%now%uy_b,tpo%now%H_ice,tpo%now%dzsdx,tpo%now%dzsdy, &
                                thrm%now%f_pmp,dyn%par%zeta_aa,dyn%par%dx,dyn%par%cb_sia,rho_ice,g)
                
                else 
                    ! Otherwise no basal sliding in SIA-only mode
                
                    dyn%now%ux_b   = 0.0_prec 
                    dyn%now%uy_b   = 0.0_prec
                    
                end if 

                ! SIA solution everywhere, potentially with additional parameterized basal sliding
                dyn%now%ux_bar = dyn%now%ux_i_bar + dyn%now%ux_b 
                dyn%now%uy_bar = dyn%now%uy_i_bar + dyn%now%uy_b 

            case(-1)
                ! Purely ssa model

                dyn%now%ux_i     = 0.0_prec 
                dyn%now%uy_i     = 0.0_prec 
                dyn%now%ux_i_bar = 0.0_prec 
                dyn%now%uy_i_bar = 0.0_prec 
                
                dyn%now%ux_bar = dyn%now%ux_b 
                dyn%now%uy_bar = dyn%now%uy_b 

            case(0)
                ! Binary mixing (either shearing or sliding)

                ! TO DO 

                write(*,*) "mix_method=0 not implemented yet."
                stop 

            case(1)
                ! Shear when not sliding, otherwise shear+sliding 
                ! (ie, sia or sia+ssa)

                ! Hybrid solution everywhere 
                dyn%now%ux_bar = dyn%now%ux_i_bar + dyn%now%ux_b 
                dyn%now%uy_bar = dyn%now%uy_i_bar + dyn%now%uy_b 

            case(2)
                ! Weighted mixing 

                ! TO DO 

                write(*,*) "mix_method=2 not implemented yet."
                stop 

            case DEFAULT

                write(*,*) "mix_method not recognized."
                write(*,*) "mix_method = ", dyn%par%mix_method
                stop 

        end select

        ! ===== Calculate 3D velocity fields ========================== 

        ! Fill in horizontal velocity as the sum of shear and basal velocity 
        do k = 1, nz_aa 
            dyn%now%ux(:,:,k)  = dyn%now%ux_i(:,:,k) + dyn%now%ux_b 
            dyn%now%uy(:,:,k)  = dyn%now%uy_i(:,:,k) + dyn%now%uy_b 
        end do 

        ! Calculate the vertical velocity through continuity

        if (dyn%par%use_bmb) then 
            bmb = tpo%now%bmb 
        else 
            bmb = 0.0 
        end if 

        call calc_uz_3D(dyn%now%uz,dyn%now%ux,dyn%now%uy,tpo%now%H_ice,bnd%z_bed, &
                        bnd%smb,bmb,dyn%par%zeta_aa,dyn%par%zeta_ac,dyn%par%dx,dyn%par%dy)
        
        ! ===== Additional diagnostic variables =======================

        ! 3b. Diagnose the shear reduction terms of PD12 
        call calc_shear_reduction(dyn%now%lhs_x,dyn%now%lhs_y,dyn%now%ux_b,dyn%now%uy_b,dyn%now%visc_eff,dyn%par%dx)
        
        ! 3c. Diagnose the effective horizontal stress squared
        dyn%now%sigma_horiz_sq = calc_stress_eff_horizontal_squared(dyn%now%ux_bar,dyn%now%uy_bar, &
                                            mat%now%ATT_bar,dyn%par%dx,dyn%par%dy,mat%par%n_glen)

        ! Calculate basal stress (input to thermodynamics)
        call calc_basal_stress(dyn%now%taub_acx,dyn%now%taub_acy,dyn%now%beta_acx,dyn%now%beta_acy, &
                               dyn%now%ux_b,dyn%now%uy_b)

        ! Diagnose ice flux 
        call calc_ice_flux(dyn%now%qq_acx,dyn%now%qq_acy,dyn%now%ux_bar,dyn%now%uy_bar,tpo%now%H_ice, &
                            dyn%par%dx,dyn%par%dy)
        dyn%now%qq        = calc_magnitude_from_staggered_ice(dyn%now%qq_acx,dyn%now%qq_acy,tpo%now%H_ice)

        dyn%now%taub      = calc_magnitude_from_staggered_ice(dyn%now%taub_acx,dyn%now%taub_acy,tpo%now%H_ice)
        dyn%now%taud      = calc_magnitude_from_staggered_ice(dyn%now%taud_acx,dyn%now%taud_acy,tpo%now%H_ice)

        dyn%now%lhs_xy    = calc_magnitude_from_staggered_ice(dyn%now%lhs_x,dyn%now%lhs_y,tpo%now%H_ice)
        dyn%now%uxy_b     = calc_magnitude_from_staggered_ice(dyn%now%ux_b,dyn%now%uy_b,tpo%now%H_ice)
        dyn%now%uxy_i_bar = calc_magnitude_from_staggered_ice(dyn%now%ux_i_bar,dyn%now%uy_i_bar,tpo%now%H_ice)
        dyn%now%uxy_bar   = calc_magnitude_from_staggered_ice(dyn%now%ux_bar,dyn%now%uy_bar,tpo%now%H_ice)

        do k = 1, nz_aa
            dyn%now%uxy(:,:,k) = calc_magnitude_from_staggered_ice(dyn%now%ux(:,:,k),dyn%now%uy(:,:,k),tpo%now%H_ice)
        end do 

        ! Store surface velocities for easy access too 
        dyn%now%ux_s  = dyn%now%ux(:,:,nz_aa)
        dyn%now%uy_s  = dyn%now%uy(:,:,nz_aa)
        dyn%now%uxy_s = dyn%now%uxy(:,:,nz_aa)

        ! Determine ratio of basal to surface velocity
        dyn%now%f_vbvs = calc_vel_ratio(uxy_base=dyn%now%uxy_b,uxy_srf=dyn%now%uxy_s)

        return

    end subroutine calc_ydyn_adhoc

    subroutine calc_ydyn_pd12(dyn,tpo,mat,thrm,bnd)
        ! Velocity is a steady-state solution to a given set of boundary conditions (topo, material, etc)
        ! so no time step is passed here. 

        implicit none
        
        type(ydyn_class),   intent(INOUT) :: dyn
        type(ytopo_class),  intent(IN)    :: tpo 
        type(ymat_class),   intent(IN)    :: mat
        type(ytherm_class), intent(IN)    :: thrm 
        type(ybound_class), intent(IN)    :: bnd  

        ! Local variables
        integer :: iter, n_iter
        integer :: k, nx, ny, nz_aa, nz_ac    
        real(prec), allocatable :: H_ice_acx(:,:) 
        real(prec), allocatable :: H_ice_acy(:,:) 

        real(prec), allocatable :: ux_bar_old(:,:) 
        real(prec), allocatable :: uy_bar_old(:,:) 
        real(prec), allocatable :: ux_bar_prev(:,:) 
        real(prec), allocatable :: uy_bar_prev(:,:) 
        
        ! For vertical velocity calculation 
        real(prec), allocatable :: bmb(:,:)

        logical :: calc_ssa 
        logical :: is_converged
        logical :: write_ssa_diagnostics
        
        nx    = dyn%par%nx 
        ny    = dyn%par%ny 
        nz_aa = dyn%par%nz_aa 
        nz_ac = dyn%par%nz_ac 

        allocate(H_ice_acx(nx,ny))
        allocate(H_ice_acy(nx,ny))
        allocate(bmb(nx,ny))

        ! Stagger the ice thickness, Aa=>Ab nodes
        H_ice_acx = stagger_aa_acx(tpo%now%H_ice)
        H_ice_acy = stagger_aa_acy(tpo%now%H_ice)

        ! Update bed roughness coefficient C_bed (which is independent of velocity)
        call calc_ydyn_cbed(dyn,tpo,thrm,bnd)
        
        ! Calculate driving stress
        call calc_driving_stress_ac(dyn%now%taud_acx,dyn%now%taud_acy,tpo%now%H_ice,tpo%now%dzsdx,tpo%now%dzsdy,dyn%par%dx)
    
!         ! Additionally calculate driving stress at the grounding line
!         call calc_driving_stress_gl_ac(dyn%now%taud_acx,dyn%now%taud_acy,tpo%now%H_ice,tpo%now%z_srf,bnd%z_bed,bnd%z_sl, &
!                  tpo%now%H_grnd,tpo%now%f_grnd,tpo%now%f_grnd_acx,tpo%now%f_grnd_acy,dyn%par%dx, &
!                  method=dyn%par%taud_gl_method,beta_gl_stag=dyn%par%beta_gl_stag)

        ! Calculate 2D diffusivity too (for timestepping and diagnostics)
!         call calc_diffusivity_2D(dyn%now%dd_ab_bar,tpo%now%H_ice,tpo%now%dzsdx,tpo%now%dzsdy, &
!                                  mat%now%ATT,dyn%par%zeta_aa,dyn%par%dx,mat%par%n_glen,rho_ice,g)
!         dyn%now%dd_ab_bar  = calc_vertical_integrated_2D(dyn%now%dd_ab,dyn%par%zeta_aa) 
        
        ! == Iterate over strain rate, viscosity and velocity solutions until convergence ==

        ! Initially set the mixing terms to zero 
        dyn%now%lhs_x          = 0.0 
        dyn%now%lhs_y          = 0.0 
        dyn%now%sigma_horiz_sq = 0.0 
        dyn%now%duxdz_bar      = 0.0 
        dyn%now%duydz_bar      = 0.0 

        is_converged  = .FALSE. 

        ! Store old solution (from previous time step) to be able to apply relaxation 
        ! to avoid too fast propagation of waves
        ux_bar_old = dyn%now%ux_bar
        uy_bar_old = dyn%now%uy_bar
        
        write_ssa_diagnostics = .FALSE. 

!         if (tpo%now%f_grnd(18,3) .gt. 0.0) then 
!             write_ssa_diagnostics = .TRUE.

!             call yelmo_write_init_ssa("yelmo_ssa.nc",time_init=1.0) 
!         end if 

        do iter = 1, dyn%par%ssa_iter_max

            ! Store previous solution 
            ux_bar_prev = dyn%now%ux_bar 
            uy_bar_prev = dyn%now%uy_bar 
            
            ! 1. Calculate effective stress due to stretching terms, and driving stress reduction

            dyn%now%sigma_horiz_sq = calc_stress_eff_horizontal_squared(dyn%now%ux_bar,dyn%now%uy_bar, &
                                            mat%now%ATT_bar,dyn%par%dx,dyn%par%dy,mat%par%n_glen)

            call calc_shear_reduction(dyn%now%lhs_x,dyn%now%lhs_y,dyn%now%ux_b,dyn%now%uy_b,dyn%now%visc_eff,dyn%par%dx)
            
            ! 2. Calculate the vertical shear fields 
            ! (accounting for effective stress with stretching and reduced driving stress)
            
            call calc_shear_3D(dyn%now%duxdz,dyn%now%duydz,dyn%now%dd_ab, &
                               dyn%now%taud_acx,dyn%now%taud_acy,mat%now%ATT, &
                               dyn%now%lhs_x,dyn%now%lhs_y,dyn%now%sigma_horiz_sq, &
                               dyn%par%zeta_aa,mat%par%n_glen,boundaries=dyn%par%boundaries)

            ! Calculate the vertically averaged shear for use in ssa viscosity 
            dyn%now%duxdz_bar = calc_vertical_integrated_2D(dyn%now%duxdz,dyn%par%zeta_aa)
            dyn%now%duydz_bar = calc_vertical_integrated_2D(dyn%now%duydz,dyn%par%zeta_aa)
            
            ! 3. Calculate shear velocity values ux_i/uy_i 

            ! Calculate the 3D shear velocity field
            dyn%now%ux_i = calc_vertical_integrated_3D_ice(dyn%now%duxdz,H_ice_acx,dyn%par%zeta_aa)
            dyn%now%uy_i = calc_vertical_integrated_3D_ice(dyn%now%duydz,H_ice_acy,dyn%par%zeta_aa)
            
            ! Calculate the vertically averaged shear velocity field 
            dyn%now%ux_i_bar  = calc_vertical_integrated_2D(dyn%now%ux_i,dyn%par%zeta_aa) 
            dyn%now%uy_i_bar  = calc_vertical_integrated_2D(dyn%now%uy_i,dyn%par%zeta_aa) 
            
!             if (iter .eq. 1) then 
!                 ! Set the hybrid solution equal to the shear solution initially 

!                 dyn%now%ux_bar = dyn%now%ux_i_bar 
!                 dyn%now%uy_bar = dyn%now%uy_i_bar 

!             end if 

            ! 4. Calculate basal velocity from previous u_bar and ux_i_bar
            
            call calc_vel_basal(dyn%now%ux_b,dyn%now%uy_b,dyn%now%ux_bar,dyn%now%uy_bar, &
                                dyn%now%ux_i_bar,dyn%now%uy_i_bar)
            
            ! 5. Calculate effective viscosity, including shear terms
            
            ! ---------------------------------------------------------------------
            ! Stable viscosity solutions for SSA solver:

!             dyn%now%visc_eff = 1e10 

!             dyn%now%visc_eff = mat%now%visc_eff 
                
            ! Use 3D rate factor, but 2D shear:
!             dyn%now%visc_eff = calc_visc_eff(dyn%now%ux_b,dyn%now%uy_b,dyn%now%duxdz_bar,dyn%now%duydz_bar, &
!                                              tpo%now%H_ice,mat%now%ATT,dyn%par%zeta_aa,dyn%par%dx,dyn%par%dy,mat%par%n_glen)
            dyn%now%visc_eff = calc_visc_eff(dyn%now%ux_bar,dyn%now%uy_bar,dyn%now%duxdz_bar*0.0,dyn%now%duydz_bar*0.0, &
                                             tpo%now%H_ice,mat%now%ATT,dyn%par%zeta_aa,dyn%par%dx,dyn%par%dy,mat%par%n_glen)
            
            ! ---------------------------------------------------------------------
            
            ! 6. Calculate basal drag coefficient beta (beta, beta_acx, beta_acy) 

            call calc_ydyn_beta(dyn,tpo,mat,bnd)

            ! 7. Calculate SSA solution if needed

            ! Define grid points with ssa active
            call set_ssa_masks(dyn%now%ssa_mask_acx,dyn%now%ssa_mask_acy,dyn%now%beta_acx,dyn%now%beta_acy, &
                               tpo%now%H_ice,tpo%now%f_grnd_acx,tpo%now%f_grnd_acy,dyn%par%ssa_beta_max,dyn%par%use_ssa)

            ! Determine whether SSA solver should be called 
            calc_ssa = .FALSE. 
            if (dyn%par%use_ssa .and. maxval(dyn%now%ssa_mask_acx+dyn%now%ssa_mask_acy) .gt. 0) calc_ssa = .TRUE.    

            if (calc_ssa) then
                ! Call ssa solver to determine ux_bar/uy_bar, where ssa_mask_acx/y are > 0
                
                call calc_vxy_ssa_matrix(dyn%now%ux_bar,dyn%now%uy_bar,dyn%now%beta_acx,dyn%now%beta_acy,dyn%now%visc_eff, &
                                     dyn%now%ssa_mask_acx,dyn%now%ssa_mask_acy,tpo%now%H_ice, &
                                     dyn%now%taud_acx,dyn%now%taud_acy,tpo%now%H_grnd,bnd%z_sl,bnd%z_bed, &
                                     dyn%par%dx,dyn%par%dy,dyn%par%ssa_vel_max,dyn%par%boundaries)

            end if 
             
            ! 7. Ensure that shear solution is applied where no SSA is calculated 

            where (dyn%now%ssa_mask_acx .eq. 0) dyn%now%ux_bar = dyn%now%ux_i_bar 
            where (dyn%now%ssa_mask_acy .eq. 0) dyn%now%uy_bar = dyn%now%uy_i_bar  
            
            ! Apply relaxation to keep things stable
            call relax_ssa(dyn%now%ux_bar,dyn%now%uy_bar,ux_bar_prev,uy_bar_prev,rel=dyn%par%ssa_iter_rel)

            ! Check convergence of ssa solution 
            is_converged = check_vel_convergence(dyn%now%ux_bar,dyn%now%uy_bar,ux_bar_prev,uy_bar_prev, &
                                        dyn%par%ssa_iter_conv,iter,yelmo_write_log)

            if (write_ssa_diagnostics) then  
                call write_step_2D_ssa(tpo,dyn,"yelmo_ssa.nc",ux_bar_prev,uy_bar_prev,time=real(iter,prec))    
            end if 

            ! Exit iterations if ssa solution has converged
            if (is_converged) exit 

        end do 
        ! == END iterations ==

        if (write_ssa_diagnostics) then 
            stop 
        end if 

        ! ===== Calculate 3D velocity fields ====== 

        ! Re-calculate basal velocity from current solution u_bar and ux_i_bar
            
        call calc_vel_basal(dyn%now%ux_b,dyn%now%uy_b,dyn%now%ux_bar,dyn%now%uy_bar, &
                            dyn%now%ux_i_bar,dyn%now%uy_i_bar)
        
        ! Fill in horizontal velocity as the sum of shear and basal velocity 
        do k = 1, nz_aa 
            dyn%now%ux(:,:,k)  = dyn%now%ux_i(:,:,k) + dyn%now%ux_b 
            dyn%now%uy(:,:,k)  = dyn%now%uy_i(:,:,k) + dyn%now%uy_b 
        end do 

        ! Calculate the vertical velocity through continuity

        if (dyn%par%use_bmb) then 
            bmb = tpo%now%bmb 
        else 
            bmb = 0.0 
        end if 

        call calc_uz_3D(dyn%now%uz,dyn%now%ux,dyn%now%uy,tpo%now%H_ice,bnd%z_bed, &
                        bnd%smb,bmb,dyn%par%zeta_aa,dyn%par%zeta_ac,dyn%par%dx,dyn%par%dy)

        ! ===== Additional diagnostic variables ==========

        ! Calculate basal stress (input to thermodynamics)
        call calc_basal_stress(dyn%now%taub_acx,dyn%now%taub_acy,dyn%now%beta_acx,dyn%now%beta_acy, &
                               dyn%now%ux_b,dyn%now%uy_b)

        ! Diagnose ice flux 
        call calc_ice_flux(dyn%now%qq_acx,dyn%now%qq_acy,dyn%now%ux_bar,dyn%now%uy_bar,tpo%now%H_ice, &
                            dyn%par%dx,dyn%par%dy)
        dyn%now%qq        = calc_magnitude_from_staggered_ice(dyn%now%qq_acx,dyn%now%qq_acy,tpo%now%H_ice)

        dyn%now%taub      = calc_magnitude_from_staggered_ice(dyn%now%taub_acx,dyn%now%taub_acy,tpo%now%H_ice)
        dyn%now%taud      = calc_magnitude_from_staggered_ice(dyn%now%taud_acx,dyn%now%taud_acy,tpo%now%H_ice)

        dyn%now%lhs_xy    = calc_magnitude_from_staggered_ice(dyn%now%lhs_x,dyn%now%lhs_y,tpo%now%H_ice)
        dyn%now%uxy_b     = calc_magnitude_from_staggered_ice(dyn%now%ux_b,dyn%now%uy_b,tpo%now%H_ice)
        dyn%now%uxy_i_bar = calc_magnitude_from_staggered_ice(dyn%now%ux_i_bar,dyn%now%uy_i_bar,tpo%now%H_ice)
        dyn%now%uxy_bar   = calc_magnitude_from_staggered_ice(dyn%now%ux_bar,dyn%now%uy_bar,tpo%now%H_ice)

        do k = 1, nz_aa
            dyn%now%uxy(:,:,k) = calc_magnitude_from_staggered_ice(dyn%now%ux(:,:,k),dyn%now%uy(:,:,k),tpo%now%H_ice)
        end do 

        ! Store surface velocities for easy access too 
        dyn%now%ux_s  = dyn%now%ux(:,:,nz_aa)
        dyn%now%uy_s  = dyn%now%uy(:,:,nz_aa)
        dyn%now%uxy_s = dyn%now%uxy(:,:,nz_aa)

        ! Determine ratio of basal to surface velocity
        dyn%now%f_vbvs = calc_vel_ratio(uxy_base=dyn%now%uxy_b,uxy_srf=dyn%now%uxy_s)

        return

    end subroutine calc_ydyn_pd12

    function check_vel_convergence(ux,uy,ux_prev,uy_prev,ssa_resid_tol,iter,log) result(is_converged)

        implicit none 

        real(prec), intent(IN) :: ux(:,:) 
        real(prec), intent(IN) :: uy(:,:) 
        real(prec), intent(IN) :: ux_prev(:,:) 
        real(prec), intent(IN) :: uy_prev(:,:)  
        real(prec), intent(IN) :: ssa_resid_tol 
        integer,    intent(IN) :: iter 
        logical,    intent(IN) :: log 
        logical :: is_converged

        ! Local variables 
        real(prec) :: ux_resid_max 
        real(prec) :: uy_resid_max 
        real(prec) :: res1, res2, resid 
        character(len=1) :: converged_txt 

        real(prec), parameter :: ssa_vel_tolerance = 1e-2   ! [m/a] only consider points with velocity above this tolerance limit
        
        ! Calculate residual acoording to the L2 relative error norm
        ! (as Eq. 65 in Gagliardini et al., GMD, 2013)

        if (count(abs(ux) .gt. ssa_vel_tolerance) .gt. 0 .or. &
            count(abs(uy) .gt. ssa_vel_tolerance) .gt. 0) then

            res1 = sqrt( sum((ux-ux_prev)*(ux-ux_prev),mask=abs(ux).gt.ssa_vel_tolerance) &
                       + sum((uy-uy_prev)*(uy-uy_prev),mask=abs(uy).gt.ssa_vel_tolerance) )

            res2 = sqrt( sum((ux+ux_prev)*(ux+ux_prev),mask=abs(ux).gt.ssa_vel_tolerance) &
                       + sum((uy+uy_prev)*(uy+uy_prev),mask=abs(uy).gt.ssa_vel_tolerance) )
            res2 = max(res2,1e-5)

            resid = 2.0*res1/res2 

        else 
            ! No points available for comparison, set residual equal to zero 

            resid = 0.0 

        end if 

        ! Check for convergence
!         if (max(ux_resid_max,uy_resid_max) .le. ssa_resid_tol) then
        if (resid .le. ssa_resid_tol) then 
            is_converged = .TRUE. 
            converged_txt = "C"
        else
            is_converged = .FALSE. 
            converged_txt = ""
        end if 

        if (log .and. is_converged) then
            ! Write summary to log if desired 

            ! Also calculate maximum error magnitude for perspective
            if (count(abs(ux) .gt. ssa_vel_tolerance) .gt. 0) then 
                ux_resid_max = maxval(abs(ux-ux_prev),mask=abs(ux).gt.ssa_vel_tolerance)
            else 
                ux_resid_max = 0.0 
            end if 

            if (count(abs(uy) .gt. ssa_vel_tolerance) .gt. 0) then 
                uy_resid_max = maxval(abs(uy - uy_prev),mask=abs(uy).gt.ssa_vel_tolerance)
            else 
                uy_resid_max = 0.0 
            end if 

            ! Write summary to log
            write(*,"(a,i4,3g12.4,a2)") &
                "ssa: ", iter, resid, ux_resid_max, uy_resid_max, trim(converged_txt)

        end if 
        
        return 

    end function check_vel_convergence

    elemental subroutine relax_ssa(ux,uy,ux_prev,uy_prev,rel)
        ! Relax velocity solution with previous iteration 

        implicit none 

        real(prec), intent(INOUT) :: ux
        real(prec), intent(INOUT) :: uy
        real(prec), intent(IN)    :: ux_prev
        real(prec), intent(IN)    :: uy_prev
        real(prec), intent(IN)    :: rel

        !real(prec), parameter :: du_max = 100.0 

        ! Apply relaxation 
        ux = rel*ux + (1.0-rel)*ux_prev 
        uy = rel*uy + (1.0-rel)*uy_prev

        ! Additionally avoid really abrupt changes 
        !if (abs(ux-ux_prev) .gt. du_max) ux = ux_prev + sign(du_max,ux-ux_prev)
        !if (abs(uy-uy_prev) .gt. du_max) uy = uy_prev + sign(du_max,uy-uy_prev)
        
        return 

    end subroutine relax_ssa

    subroutine calc_ydyn_ssa(dyn,tpo,mat,bnd)
        ! Calculate the ssa solution via a linearized Picard iteration
        ! over beta, visc and velocity

        implicit none
        
        type(ydyn_class),   intent(INOUT) :: dyn
        type(ytopo_class),  intent(IN)    :: tpo 
        type(ymat_class),   intent(IN)    :: mat 
        type(ybound_class), intent(IN)    :: bnd   

        ! Local variables
        integer :: iter, i, j, nx, ny
        real(prec) :: H_mid   
        real(prec), allocatable :: ux_b_prev(:,:) 
        real(prec), allocatable :: uy_b_prev(:,:) 
        integer,    allocatable :: ssa_mask_acx(:,:) 
        integer,    allocatable :: ssa_mask_acy(:,:) 

        logical :: is_converged
        logical :: write_ssa_diagnostics

        is_converged          = .FALSE. 
        write_ssa_diagnostics = .FALSE. 

        nx    = dyn%par%nx 
        ny    = dyn%par%ny

        allocate(ux_b_prev(nx,ny))
        allocate(uy_b_prev(nx,ny))
        
        allocate(ssa_mask_acx(nx,ny))
        allocate(ssa_mask_acy(nx,ny))

!             if (tpo%now%f_grnd(18,3) .gt. 0.0) then 
!                 write_ssa_diagnostics = .TRUE.

!                 call yelmo_write_init_ssa("yelmo_ssa.nc",time_init=1.0) 
!             end if 
    
        ! Store original ssa mask 
        ssa_mask_acx = dyn%now%ssa_mask_acx
        ssa_mask_acy = dyn%now%ssa_mask_acy
        
        do iter = 1, dyn%par%ssa_iter_max

            ! Store previous solution 
            ux_b_prev = dyn%now%ux_b 
            uy_b_prev = dyn%now%uy_b 

            !   1. Calculate basal drag coefficient beta (beta, beta_acx, beta_acy) 

            call calc_ydyn_beta(dyn,tpo,mat,bnd)

            !   2. Calculate effective viscosity
            
            ! Use 3D rate factor, but 2D shear:
            ! Note: disable shear contribution to viscosity for this solver, for mixed terms use hybrid-pd12 option.
            ! Note: Here visc_eff is calculated using ux_b and uy_b (ssa velocity), not ux_bar/uy_bar as in hybrid-pd12. 
            dyn%now%visc_eff = calc_visc_eff(dyn%now%ux_b,dyn%now%uy_b,dyn%now%duxdz_bar*0.0,dyn%now%duydz_bar*0.0, &
                                             tpo%now%H_ice,mat%now%ATT,dyn%par%zeta_aa,dyn%par%dx,dyn%par%dy,mat%par%n_glen)
            
            !   X. Prescribe grounding-line flux 
if (.FALSE.) then
            ! Testing prescribed grounding-line flux/vel - experimental!!!

            ! Calculate the analytical grounding-line flux 
            call calc_grounding_line_flux(dyn%now%qq_gl_acx,dyn%now%qq_gl_acy,tpo%now%H_ice,mat%now%ATT_bar, &
                        dyn%now%C_bed,dyn%now%ux_b,dyn%now%uy_b,tpo%now%f_grnd,tpo%now%f_grnd_acx,tpo%now%f_grnd_acy, &
                        mat%par%n_glen,dyn%par%beta_q,Q0=0.61_prec,f_drag=0.6_prec,gl_flux_method="coulomb")

            ! Where qq_gl is present, prescribe velocity and set mask to -1

            ! Restore original ssa mask (without grounding line flags)
            dyn%now%ssa_mask_acx = ssa_mask_acx
            dyn%now%ssa_mask_acy = ssa_mask_acy
            
            ! acx nodes 
            do j = 1, ny 
            do i = 1, nx-1

                H_mid = 0.5*(tpo%now%H_ice(i,j)+tpo%now%H_ice(i+1,j))
                
                if (dyn%now%qq_gl_acx(i,j) .ne. 0.0 .and. H_mid .gt. 0.0) then 
                    ! Prescribe velocity at this point 

                    if (j == 3) then 
                        write(*,*) "glf", dyn%now%qq_gl_acx(i,j), dyn%now%ux_b(i,j), dyn%now%qq_gl_acx(i,j) / H_mid
                    end if 
                    
                    dyn%now%ux_b(i,j) = dyn%now%qq_gl_acx(i,j) / H_mid 
                    dyn%now%ssa_mask_acx(i,j) = -1

                end if 

            end do 
            end do 

            ! acy nodes 
            do j = 1, ny-1 
            do i = 1, nx

                H_mid = 0.5*(tpo%now%H_ice(i,j)+tpo%now%H_ice(i,j+1))
                
                if (dyn%now%qq_gl_acy(i,j) .ne. 0.0 .and. H_mid .gt. 0.0) then 
                    ! Prescribe velocity at this point 

                    dyn%now%uy_b(i,j) = dyn%now%qq_gl_acy(i,j) / H_mid 
                    dyn%now%ssa_mask_acy(i,j) = -1
                    
                end if 

            end do 
            end do
end if 

            !   3. Calculate SSA solution

            ! Call ssa solver to determine ux_b/uy_b, where ssa_mask_acx/y are > 0
            call calc_vxy_ssa_matrix(dyn%now%ux_b,dyn%now%uy_b,dyn%now%beta_acx,dyn%now%beta_acy,dyn%now%visc_eff, &
                                     dyn%now%ssa_mask_acx,dyn%now%ssa_mask_acy,tpo%now%H_ice, &
                                     dyn%now%taud_acx,dyn%now%taud_acy,tpo%now%H_grnd,bnd%z_sl,bnd%z_bed, &
                                     dyn%par%dx,dyn%par%dy,dyn%par%ssa_vel_max,dyn%par%boundaries)

            ! Apply relaxation to keep things stable
            call relax_ssa(dyn%now%ux_b,dyn%now%uy_b,ux_b_prev,uy_b_prev,rel=dyn%par%ssa_iter_rel)

            ! Check for convergence
            is_converged = check_vel_convergence(dyn%now%ux_b,dyn%now%uy_b,ux_b_prev,uy_b_prev, &
                                        dyn%par%ssa_iter_conv,iter,yelmo_write_log)

            if (write_ssa_diagnostics) then  
                call write_step_2D_ssa(tpo,dyn,"yelmo_ssa.nc",ux_b_prev,uy_b_prev,time=real(iter,prec))    
            end if 

            ! Exit iterations if ssa solution has converged
            if (is_converged) exit 

        end do 
        ! == END iterations ==

        if (write_ssa_diagnostics) then 
            stop 
        end if 

        return 

    end subroutine calc_ydyn_ssa 

    subroutine calc_ydyn_beta(dyn,tpo,mat,bnd)
        ! Update beta based on parameter choices

        implicit none
        
        type(ydyn_class),   intent(INOUT) :: dyn
        type(ytopo_class),  intent(IN)    :: tpo 
        type(ymat_class),   intent(IN)    :: mat 
        type(ybound_class), intent(IN)    :: bnd   

        ! Local variables 
        integer :: i, j 

        ! 1. Apply beta method of choice 
        select case(dyn%par%beta_method)

            case(-1)
                ! beta (aa-nodes) has been defined externally - do nothing

            case(0)
                ! Constant beta everywhere

                dyn%now%beta = dyn%par%beta_const 

            case(1)
                ! Calculate beta from a linear law (simply set beta=C_bed)

                dyn%now%beta = dyn%now%C_bed 

            case(2)
                ! Calculate beta from the quasi-plastic power-law as defined by Bueler and van Pelt (2015)

                call calc_beta_aa_power_plastic(dyn%now%beta,dyn%now%ux_b,dyn%now%uy_b,dyn%now%C_bed,dyn%par%beta_q,dyn%par%beta_u0)
                
            case(3)
                ! Calculate beta from regularized Coulomb law (Joughin et al., GRL, 2019)

                call calc_beta_aa_reg_coulomb(dyn%now%beta,dyn%now%ux_b,dyn%now%uy_b,dyn%now%C_bed,dyn%par%beta_q,dyn%par%beta_u0)
                
            case DEFAULT 
                ! Not recognized 

                write(*,*) "calc_ydyn_beta:: Error: beta_method not recognized."
                write(*,*) "beta_method = ", dyn%par%beta_method
                stop 

        end select 

        ! 2. Apply grounding-line sub-element parameterization (sep, ie, subgrid method)
        select case(dyn%par%beta_gl_sep)

            case(-1) 
                ! Apply ac-node subgrid treatment, therefore do nothing here 
                
                !  Simply set beta to zero where purely floating
                where (tpo%now%f_grnd .eq. 0.0) dyn%now%beta = 0.0 
                
                if (dyn%par%beta_gl_stag .ne. 3) then 
                    write(*,*) "calc_ydyn_beta_aa:: Error: beta_gl_stag must equal 3 for beta_gl_sep=-1."
                    write(*,*) "beta_gl_sep  = ", dyn%par%beta_gl_sep
                    write(*,*) "beta_gl_stag = ", dyn%par%beta_gl_stag
                    stop 
                end if 

                if (tpo%par%gl_sep .ne. 1) then 
                    write(*,*) "calc_ydyn_beta_aa:: Error: gl_sep must equal 1 for beta_gl_sep=-1."
                    write(*,*) "beta_gl_sep  = ", dyn%par%beta_gl_sep
                    write(*,*) "gl_sep       = ", tpo%par%gl_sep
                    stop 
                end if 
                
            case(0)
                ! No subgrid weighting at the grounding line,
                ! simply set beta to zero where purely floating  

                where (tpo%now%f_grnd .eq. 0.0) dyn%now%beta = 0.0 

            case(1)
                ! Apply aa-node subgrid grounded fraction 
                dyn%now%beta = dyn%now%beta * tpo%now%f_grnd 

            case DEFAULT 

                write(*,*) "calc_ydyn_beta_aa:: Error: beta_gl_sep not recognized."
                write(*,*) "beta_gl_sep = ", dyn%par%beta_gl_sep
                stop 

        end select 

        ! 2. Apply beta-scaling method at/near the grounding line (beta=0 for floating ice, etc)

        select case(dyn%par%beta_gl_scale) 

            case(0) 
                ! Apply fractional parameter at grounding line, no scaling when beta_gl_f=1.0

                call scale_beta_aa_grline(dyn%now%beta,tpo%now%f_grnd,dyn%par%beta_gl_f)

            case(1) 
                ! Apply H_grnd scaling, reducing beta linearly towards zero at the grounding line 

                call scale_beta_aa_Hgrnd(dyn%now%beta,tpo%now%H_grnd,dyn%par%H_grnd_lim)

            case(2) 
                ! Apply scaling according to thickness above flotation (Zstar approach of Gladstone et al., 2017)
                ! norm==.TRUE., so that zstar-scaling is bounded between 0 and 1, and thus won't affect 
                ! choice of C_bed value that is independent of this scaling. 
                call scale_beta_aa_zstar(dyn%now%beta,tpo%now%H_ice,bnd%z_bed,bnd%z_sl,norm=.TRUE.)

            case DEFAULT 

                write(*,*) "calc_ydyn_beta_aa:: Error: beta_gl_scale not recognized."
                write(*,*) "beta_gl_scale = ", dyn%par%beta_gl_scale
                stop 

        end select 

        ! 3. Apply smoothing if desired (only for points with beta > 0)
        if (dyn%par%n_sm_beta .gt. 0) then 
            call smooth_gauss_2D(dyn%now%beta,dyn%now%beta.gt.0.0,dyn%par%dx,dyn%par%n_sm_beta,dyn%now%beta.gt.0.0)

        end if 

        ! Apply additional condition for particular experiments
        if (trim(dyn%par%boundaries) .eq. "EISMINT") then 
            ! Redefine beta at the summit to reduce singularity
            ! in symmetric EISMINT experiments with sliding active
            i = (dyn%par%nx-1)/2 
            j = (dyn%par%ny-1)/2
            dyn%now%beta(i,j) = (dyn%now%beta(i-1,j)+dyn%now%beta(i+1,j) &
                                    +dyn%now%beta(i,j-1)+dyn%now%beta(i,j+1)) / 4.0 
        else if (trim(dyn%par%boundaries) .eq. "MISMIP3D") then 
            ! Redefine beta at the summit to reduce singularity
            ! in MISMIP symmetric experiments
            dyn%now%beta(1,:) = dyn%now%beta(2,:) 
        end if 

        ! Finally ensure that beta is higher than the lower allowed limit
        where(dyn%now%beta .gt. 0.0 .and. dyn%now%beta .lt. dyn%par%beta_min) dyn%now%beta = dyn%par%beta_min 

        ! ================================================================
        ! Note: At this point the beta_aa field is available with beta=0 
        ! for floating points and beta > 0 for non-floating points
        ! ================================================================
        
        ! 4. Apply staggering method with particular care for the grounding line 
        select case(dyn%par%beta_gl_stag) 

            case(0) 
                ! Apply pure staggering everywhere (ac(i) = 0.5*(aa(i)+aa(i+1))
                
                call stagger_beta_aa_mean(dyn%now%beta_acx,dyn%now%beta_acy,dyn%now%beta)

            case(1) 
                ! Apply upstream beta_aa value at ac-node with at least one neighbor H_grnd_aa > 0

                call stagger_beta_aa_upstream(dyn%now%beta_acx,dyn%now%beta_acy,dyn%now%beta,tpo%now%f_grnd)

            case(2) 
                ! Apply downstream beta_aa value (==0.0) at ac-node with at least one neighbor H_grnd_aa > 0

                call stagger_beta_aa_downstream(dyn%now%beta_acx,dyn%now%beta_acy,dyn%now%beta,tpo%now%f_grnd)

            case(3)
                ! Apply subgrid scaling fraction at the grounding line when staggering 

                ! Note: now subgrid treatment is handled on aa-nodes above (using beta_gl_sep)

                call stagger_beta_aa_subgrid(dyn%now%beta_acx,dyn%now%beta_acy,dyn%now%beta,tpo%now%f_grnd, &
                                                tpo%now%f_grnd_acx,tpo%now%f_grnd_acy)

!                 call stagger_beta_aa_subgrid_1(dyn%now%beta_acx,dyn%now%beta_acy,dyn%now%beta,tpo%now%H_grnd, &
!                                             tpo%now%f_grnd,tpo%now%f_grnd_acx,tpo%now%f_grnd_acy)
                
            case DEFAULT 

                write(*,*) "calc_ydyn_beta_aa:: Error: beta_gl_stag not recognized."
                write(*,*) "beta_gl_stag = ", dyn%par%beta_gl_stag
                stop 

        end select 

        return 

    end subroutine calc_ydyn_beta 

    subroutine calc_ydyn_cbed(dyn,tpo,thrm,bnd)
        ! Update C_bed [Pa] based on parameter choices

        implicit none
        
        type(ydyn_class),   intent(INOUT) :: dyn
        type(ytopo_class),  intent(IN)    :: tpo 
        type(ytherm_class), intent(IN)    :: thrm
        type(ybound_class), intent(IN)    :: bnd  

        integer :: i, j, nx, ny 
        integer :: i1, i2, j1, j2 
        real(prec) :: f_scale 
        real(prec), allocatable :: cf_ref(:,:) 
        real(prec), allocatable :: lambda_bed(:,:)  
        
        nx = size(dyn%now%C_bed,1)
        ny = size(dyn%now%C_bed,2)
        
        allocate(cf_ref(nx,ny))
        allocate(lambda_bed(nx,ny))
        
        if (dyn%par%cb_method .eq. -1) then 
            ! Do nothing - C_bed defined externally

        else 
            ! Calculate C_bed following parameter choices 

            ! =============================================================================
            ! Step 1: calculate the C_bed field only determined by 
            ! cf_frozen, cf_stream and temperate character of the bed 

            if (dyn%par%cb_with_pmp) then 
                ! Smooth transition between temperate and frozen C_bed

                cf_ref = (thrm%now%f_pmp)*dyn%par%cf_stream &
                           + (1.0_prec - thrm%now%f_pmp)*dyn%par%cf_frozen 

            else 
                ! Only use cf_stream everywhere

                cf_ref = dyn%par%cf_stream

            end if 

            if (dyn%par%cb_with_pmp .and. dyn%par%cb_margin_pmp) then 
                ! Ensure that both the margin points and the grounding line
                ! are always considered streaming, independent of their
                ! thermodynamic character (as sometimes these can incorrectly become frozen)

            
                ! Ensure any marginal point is also treated as streaming 
                do j = 1, ny 
                do i = 1, nx 

                    i1 = max(i-1,1)
                    i2 = min(i+1,nx)
                    j1 = max(j-1,1)
                    j2 = min(j+1,ny)

                    if (tpo%now%H_ice(i,j) .gt. 0.0 .and. &
                        (tpo%now%H_ice(i1,j) .le. 0.0 .or. &
                         tpo%now%H_ice(i2,j) .le. 0.0 .or. &
                         tpo%now%H_ice(i,j1) .le. 0.0 .or. &
                         tpo%now%H_ice(i,j2) .le. 0.0)) then 

<<<<<<< HEAD
                        cf_ref(i,j) = dyn%par%cf_stream
=======
                    if (dyn%now%C_bed(i,j).lt.dyn%par%C_bed_min) dyn%now%C_bed(i,j) = dyn%par%C_bed_min
		
  
                end do 
                end do 
>>>>>>> 74222205

                    end if 

                end do 
                end do 

                ! Also ensure that grounding line is also considered streaming
                ! Note: this was related to cold ocean temps at floating-grounded interface,
                ! which is likely solved. Left here for safety. ajr, 2019-07-24
                where(tpo%now%is_grline) cf_ref = dyn%par%cf_stream

            end if

            ! =============================================================================
            ! Step 2: calculate lambda functions to scale C_bed from default value 
            
            select case(trim(dyn%par%cb_scale))

                case("lin_zb")
                    ! Linear scaling function with bedrock elevation
                    
                    lambda_bed = calc_lambda_bed_lin(bnd%z_bed,dyn%par%cb_z0,dyn%par%cb_z1)

                case("exp_zb")
                    ! Exponential scaling function with bedrock elevation
                    
                    lambda_bed = calc_lambda_bed_exp(bnd%z_bed,dyn%par%cb_z0,dyn%par%cb_z1)

                case("till_const")
                    ! Constant till friction angle

                    lambda_bed = calc_lambda_till_const(dyn%par%till_phi_const)

                case("till_zb")
                    ! Linear till friction angle versus elevation

                    lambda_bed = calc_lambda_till_linear(bnd%z_bed,bnd%z_sl,dyn%par%till_phi_min,dyn%par%till_phi_max, &
                                                            dyn%par%till_phi_zmin,dyn%par%till_phi_zmax)

                case DEFAULT
                    ! No scaling

                    lambda_bed = 1.0

            end select 
            
            ! =============================================================================
            ! Step 3: calculate C_bed [Pa]
            
            dyn%now%C_bed = (cf_ref*lambda_bed)*dyn%now%N_eff
            
            ! =============================================================================
            ! Step 4: Ensure C_bed is not below lower limit 
            
            where (dyn%now%C_bed .lt. dyn%par%cb_min) dyn%now%C_bed = dyn%par%cb_min 

        end if 

        return 

    end subroutine calc_ydyn_cbed

    subroutine calc_ydyn_neff(dyn,tpo,thrm,bnd)
        ! Update N_eff based on parameter choices

        implicit none
        
        type(ydyn_class),   intent(INOUT) :: dyn
        type(ytopo_class),  intent(IN)    :: tpo 
        type(ytherm_class), intent(IN)    :: thrm
        type(ybound_class), intent(IN)    :: bnd  

        ! Local variables 
        real(prec), allocatable :: H_w(:,:) 

        ! Allocate local H_w variable to represent water layer thickness if not available
        allocate(H_w(dyn%par%nx,dyn%par%ny)) 

        ! Determine whether to use actual water layer thickness or parameterized layer thickness
        if (dyn%par%neff_set_water) then
            ! Set water to maximum thickness for temperate ice
            H_w = dyn%par%neff_w_max * thrm%now%f_pmp  
        else 
            ! Use boundary water thickness field
            H_w = bnd%H_w 
        end if 

        ! Calculate effective pressure N_eff [Pa]
        select case(dyn%par%neff_method)

            case(-1) 
                ! Do nothing, effective pressure is calculated externally 

            case(0)
                ! Constant value (to scale friction coefficients)

                dyn%now%N_eff = dyn%par%neff_const 

            case(1)
                ! Effective pressure == overburden pressure 

                dyn%now%N_eff = calc_effective_pressure_overburden(tpo%now%H_ice,tpo%now%f_grnd.lt.1.0)

            case(2) 
                ! Effective pressure diminishes with marine character
                ! following Leguy et al. (2014) 

                dyn%now%N_eff = calc_effective_pressure_marine(tpo%now%H_ice,bnd%z_bed,bnd%z_sl,H_w,p=dyn%par%neff_p)

            case(3)
                ! Effective pressure as basal till pressure
                ! following van Pelt and Bueler (2015)

                dyn%now%N_eff = calc_effective_pressure_till(H_w,tpo%now%H_ice,tpo%now%f_grnd.lt.1.0,dyn%par%neff_w_max, &
                                            dyn%par%neff_N0,dyn%par%neff_delta,dyn%par%neff_e0,dyn%par%neff_Cc) 

            case DEFAULT 

                write(*,*) "ydyn_calc_Neff:: Error: neff_method not recognized, must be one of [-1,0,1,2,3]."
                write(*,*) "neff_method = ", dyn%par%neff_method 
                stop 

        end select 
        

        return 

    end subroutine calc_ydyn_neff

    subroutine ydyn_par_load(par,filename,zeta_aa,zeta_ac,nx,ny,dx,init)

        type(ydyn_param_class), intent(OUT) :: par
        character(len=*),       intent(IN)  :: filename
        real(prec),             intent(IN)  :: zeta_aa(:)
        real(prec),             intent(IN)  :: zeta_ac(:)
        integer,                intent(IN)  :: nx, ny 
        real(prec),             intent(IN)  :: dx   
        logical, optional,      intent(IN)  :: init 

        ! Local variables 
        logical :: init_pars 

        init_pars = .FALSE.
        if (present(init)) init_pars = .TRUE. 
        
        call nml_read(filename,"ydyn","solver",             par%solver,             init=init_pars)
        call nml_read(filename,"ydyn","sia_solver",         par%sia_solver,         init=init_pars)
        call nml_read(filename,"ydyn","mix_method",         par%mix_method,         init=init_pars)
        call nml_read(filename,"ydyn","calc_diffusivity",   par%calc_diffusivity,   init=init_pars)
        call nml_read(filename,"ydyn","beta_method",        par%beta_method,        init=init_pars)
        call nml_read(filename,"ydyn","beta_const",         par%beta_const,         init=init_pars)
        call nml_read(filename,"ydyn","beta_q",             par%beta_q,             init=init_pars)
        call nml_read(filename,"ydyn","beta_u0",            par%beta_u0,            init=init_pars)
        call nml_read(filename,"ydyn","beta_gl_sep",        par%beta_gl_sep,        init=init_pars)
        call nml_read(filename,"ydyn","beta_gl_scale",      par%beta_gl_scale,      init=init_pars)
        call nml_read(filename,"ydyn","beta_gl_stag",       par%beta_gl_stag,       init=init_pars)
        call nml_read(filename,"ydyn","beta_gl_f",          par%beta_gl_f,          init=init_pars)
        call nml_read(filename,"ydyn","taud_gl_method",     par%taud_gl_method,     init=init_pars)
        call nml_read(filename,"ydyn","H_grnd_lim",         par%H_grnd_lim,         init=init_pars)
        call nml_read(filename,"ydyn","H_sed_sat",          par%H_sed_sat,          init=init_pars)
        call nml_read(filename,"ydyn","cb_method",          par%cb_method,          init=init_pars)
        call nml_read(filename,"ydyn","cb_with_pmp",        par%cb_with_pmp,        init=init_pars)
        call nml_read(filename,"ydyn","cb_margin_pmp",      par%cb_margin_pmp,      init=init_pars)
        call nml_read(filename,"ydyn","cb_scale",           par%cb_scale,           init=init_pars)
        call nml_read(filename,"ydyn","cb_z0",              par%cb_z0,              init=init_pars)
        call nml_read(filename,"ydyn","cb_z1",              par%cb_z1,              init=init_pars)
        call nml_read(filename,"ydyn","cb_min",             par%cb_min,             init=init_pars)
        call nml_read(filename,"ydyn","cf_frozen",          par%cf_frozen,          init=init_pars)
        call nml_read(filename,"ydyn","cf_stream",          par%cf_stream,          init=init_pars)
        call nml_read(filename,"ydyn","n_sm_beta",          par%n_sm_beta,          init=init_pars)
        call nml_read(filename,"ydyn","beta_min",           par%beta_min,           init=init_pars)
        call nml_read(filename,"ydyn","ssa_beta_max",       par%ssa_beta_max,       init=init_pars)
        call nml_read(filename,"ydyn","ssa_vel_max",        par%ssa_vel_max,        init=init_pars)
        call nml_read(filename,"ydyn","ssa_iter_max",       par%ssa_iter_max,       init=init_pars)
        call nml_read(filename,"ydyn","ssa_iter_rel",       par%ssa_iter_rel,       init=init_pars)
        call nml_read(filename,"ydyn","ssa_iter_conv",      par%ssa_iter_conv,      init=init_pars)
        call nml_read(filename,"ydyn","cb_sia",             par%cb_sia,             init=init_pars)
        
        call nml_read(filename,"ydyn_till","till_phi_const",par%till_phi_const,     init=init_pars)
        call nml_read(filename,"ydyn_till","till_phi_min",  par%till_phi_min,       init=init_pars)
        call nml_read(filename,"ydyn_till","till_phi_max",  par%till_phi_max,       init=init_pars)
        call nml_read(filename,"ydyn_till","till_phi_zmin", par%till_phi_zmin,      init=init_pars)
        call nml_read(filename,"ydyn_till","till_phi_zmax", par%till_phi_zmax,      init=init_pars)
        
        call nml_read(filename,"ydyn_neff","neff_method",   par%neff_method,        init=init_pars)
        call nml_read(filename,"ydyn_neff","neff_const",    par%neff_const,         init=init_pars)
        call nml_read(filename,"ydyn_neff","neff_p",        par%neff_p,             init=init_pars)
        call nml_read(filename,"ydyn_neff","neff_set_water",par%neff_set_water,     init=init_pars)
        call nml_read(filename,"ydyn_neff","neff_w_max",    par%neff_w_max,         init=init_pars)
        call nml_read(filename,"ydyn_neff","neff_N0",       par%neff_N0,            init=init_pars)
        call nml_read(filename,"ydyn_neff","neff_delta",    par%neff_delta,         init=init_pars)
        call nml_read(filename,"ydyn_neff","neff_e0",       par%neff_e0,            init=init_pars)
        call nml_read(filename,"ydyn_neff","neff_Cc",       par%neff_Cc,            init=init_pars)

        ! === Set internal parameters ======

        par%nx    = nx 
        par%ny    = ny 
        par%dx    = dx 
        par%dy    = dx 
        par%nz_aa = size(zeta_aa,1)  
        par%nz_ac = size(zeta_ac,1)

        if (allocated(par%zeta_aa)) deallocate(par%zeta_aa)
        allocate(par%zeta_aa(par%nz_aa))
        par%zeta_aa = zeta_aa 
        
        if (allocated(par%zeta_ac)) deallocate(par%zeta_ac)
        allocate(par%zeta_ac(par%nz_ac))
        par%zeta_ac = zeta_ac 
        
        ! Define how boundaries of grid should be treated 
        ! This should only be modified by the dom%par%experiment variable
        ! in yelmo_init. By default set boundaries to zero 
        par%boundaries = "zeros" 
        
        ! Set use_bmb to decide whether bmb should enter into the calculation of vertical velocity from continuity
        ! By default, this is true, but it will automatically be set to match ydyn%par%use_bmb 
        par%use_bmb = .TRUE. 

        ! By default use ssa too, unless otherwise desired (can be set externally)
        par%use_ssa  = .TRUE. 

        ! Specifically deactivate ssa for mix_method=-2 
        if (par%mix_method .eq. -2) par%use_ssa = .FALSE. 

        ! Define current time as unrealistic value
        par%time = 1000000000   ! [a] 1 billion years in the future
        
        return

    end subroutine ydyn_par_load

    subroutine ydyn_alloc(now,nx,ny,nz_aa,nz_ac)

        implicit none 

        type(ydyn_state_class), intent(INOUT) :: now 
        integer, intent(IN) :: nx, ny, nz_aa, nz_ac   

        call ydyn_dealloc(now)

        allocate(now%ux(nx,ny,nz_aa)) 
        allocate(now%uy(nx,ny,nz_aa)) 
        allocate(now%uxy(nx,ny,nz_aa)) 
        allocate(now%uz(nx,ny,nz_ac)) 

        allocate(now%ux_bar(nx,ny)) 
        allocate(now%uy_bar(nx,ny))
        allocate(now%uxy_bar(nx,ny))
        
        allocate(now%ux_b(nx,ny)) 
        allocate(now%uy_b(nx,ny))
        allocate(now%uxy_b(nx,ny))

        allocate(now%ux_s(nx,ny)) 
        allocate(now%uy_s(nx,ny))
        allocate(now%uxy_s(nx,ny))
        
        allocate(now%ux_i(nx,ny,nz_aa)) 
        allocate(now%uy_i(nx,ny,nz_aa))
        allocate(now%ux_i_bar(nx,ny)) 
        allocate(now%uy_i_bar(nx,ny))
        allocate(now%uxy_i_bar(nx,ny))

        allocate(now%dd_ab(nx,ny,nz_aa))
        allocate(now%dd_ab_bar(nx,ny))

        allocate(now%sigma_horiz_sq(nx,ny))
        allocate(now%lhs_x(nx,ny)) 
        allocate(now%lhs_y(nx,ny)) 
        allocate(now%lhs_xy(nx,ny)) 
        
        allocate(now%duxdz(nx,ny,nz_aa)) 
        allocate(now%duydz(nx,ny,nz_aa))
        allocate(now%duxdz_bar(nx,ny)) 
        allocate(now%duydz_bar(nx,ny))

        allocate(now%taud_acx(nx,ny)) 
        allocate(now%taud_acy(nx,ny)) 
        allocate(now%taud(nx,ny)) 
        
        allocate(now%taub_acx(nx,ny)) 
        allocate(now%taub_acy(nx,ny)) 
        allocate(now%taub(nx,ny)) 

        allocate(now%qq_gl_acx(nx,ny)) 
        allocate(now%qq_gl_acy(nx,ny)) 

        allocate(now%qq_acx(nx,ny)) 
        allocate(now%qq_acy(nx,ny)) 
        allocate(now%qq(nx,ny)) 

        allocate(now%visc_eff(nx,ny))  
        
        allocate(now%C_bed(nx,ny)) 
        
        allocate(now%N_eff(nx,ny))

        allocate(now%beta_acx(nx,ny))
        allocate(now%beta_acy(nx,ny))
        allocate(now%beta(nx,ny))
        
        allocate(now%f_vbvs(nx,ny)) 
        
        allocate(now%ssa_mask_acx(nx,ny)) 
        allocate(now%ssa_mask_acy(nx,ny)) 
        
        ! Set all variables to zero intially
        now%ux                = 0.0 
        now%uy                = 0.0 
        now%uxy               = 0.0 
        now%uz                = 0.0 

        now%ux_bar            = 0.0 
        now%uy_bar            = 0.0
        now%uxy_bar           = 0.0

        now%ux_b              = 0.0 
        now%uy_b              = 0.0
        now%uxy_b             = 0.0

        now%ux_s              = 0.0 
        now%uy_s              = 0.0
        now%uxy_s             = 0.0
        
        now%ux_i              = 0.0 
        now%uy_i              = 0.0
        now%ux_i_bar          = 0.0 
        now%uy_i_bar          = 0.0
        now%uxy_i_bar         = 0.0
        
        now%dd_ab             = 0.0
        now%dd_ab_bar         = 0.0
        
        now%sigma_horiz_sq    = 0.0
        now%lhs_x             = 0.0 
        now%lhs_y             = 0.0 
        now%lhs_xy            = 0.0 
        
        now%duxdz             = 0.0 
        now%duydz             = 0.0
        now%duxdz_bar         = 0.0 
        now%duydz_bar         = 0.0

        now%taud_acx          = 0.0 
        now%taud_acy          = 0.0 
        now%taud              = 0.0 
        
        now%taub_acx          = 0.0 
        now%taub_acy          = 0.0 
        now%taub              = 0.0 
        
        now%qq_gl_acx         = 0.0 
        now%qq_gl_acy         = 0.0 
        
        now%qq_acx            = 0.0 
        now%qq_acy            = 0.0 
        now%qq                = 0.0 
        
        now%visc_eff          = 0.0  
        
        now%C_bed             = 0.0 
        
        now%N_eff             = 0.0 

        now%beta_acx          = 0.0 
        now%beta_acy          = 0.0 
        now%beta              = 0.0 
        
        now%f_vbvs            = 0.0 

        now%ssa_mask_acx      = 0.0 
        now%ssa_mask_acy      = 0.0 

        return 

    end subroutine ydyn_alloc 

    subroutine ydyn_dealloc(now)

        implicit none 

        type(ydyn_state_class), intent(INOUT) :: now

        if (allocated(now%ux))              deallocate(now%ux) 
        if (allocated(now%uy))              deallocate(now%uy) 
        if (allocated(now%uxy))             deallocate(now%uxy) 
        if (allocated(now%uz))              deallocate(now%uz) 

        if (allocated(now%ux_bar))          deallocate(now%ux_bar) 
        if (allocated(now%uy_bar))          deallocate(now%uy_bar)
        if (allocated(now%uxy_bar))         deallocate(now%uxy_bar)
        
        if (allocated(now%ux_b))            deallocate(now%ux_b) 
        if (allocated(now%uy_b))            deallocate(now%uy_b)
        if (allocated(now%uxy_b))           deallocate(now%uxy_b)
        
        if (allocated(now%ux_s))            deallocate(now%ux_s) 
        if (allocated(now%uy_s))            deallocate(now%uy_s)
        if (allocated(now%uxy_s))           deallocate(now%uxy_s)
        
        if (allocated(now%ux_i))            deallocate(now%ux_i) 
        if (allocated(now%uy_i))            deallocate(now%uy_i)

        if (allocated(now%ux_i_bar))        deallocate(now%ux_i_bar) 
        if (allocated(now%uy_i_bar))        deallocate(now%uy_i_bar)
        if (allocated(now%uxy_i_bar))       deallocate(now%uxy_i_bar)
        
        if (allocated(now%dd_ab))           deallocate(now%dd_ab)
        if (allocated(now%dd_ab_bar))         deallocate(now%dd_ab_bar)
        
        if (allocated(now%sigma_horiz_sq))  deallocate(now%sigma_horiz_sq)
        if (allocated(now%lhs_x))           deallocate(now%lhs_x) 
        if (allocated(now%lhs_y))           deallocate(now%lhs_y) 
        if (allocated(now%lhs_xy))          deallocate(now%lhs_xy) 
        
        if (allocated(now%duxdz))           deallocate(now%duxdz) 
        if (allocated(now%duydz))           deallocate(now%duydz)
        if (allocated(now%duxdz_bar))       deallocate(now%duxdz_bar) 
        if (allocated(now%duydz_bar))       deallocate(now%duydz_bar)

        if (allocated(now%taud_acx))        deallocate(now%taud_acx) 
        if (allocated(now%taud_acy))        deallocate(now%taud_acy) 
        if (allocated(now%taud))            deallocate(now%taud) 
        
        if (allocated(now%taub_acx))        deallocate(now%taub_acx) 
        if (allocated(now%taub_acy))        deallocate(now%taub_acy) 
        if (allocated(now%taub))            deallocate(now%taub) 
        
        if (allocated(now%qq_gl_acx))       deallocate(now%qq_gl_acx) 
        if (allocated(now%qq_gl_acy))       deallocate(now%qq_gl_acy) 
        
        if (allocated(now%qq_acx))          deallocate(now%qq_acx) 
        if (allocated(now%qq_acy))          deallocate(now%qq_acy) 
        if (allocated(now%qq))              deallocate(now%qq) 
        
        if (allocated(now%visc_eff))        deallocate(now%visc_eff) 
        
        if (allocated(now%C_bed))           deallocate(now%C_bed) 
        
        if (allocated(now%N_eff))           deallocate(now%N_eff)
        
        if (allocated(now%beta_acx))        deallocate(now%beta_acx) 
        if (allocated(now%beta_acy))        deallocate(now%beta_acy) 
        if (allocated(now%beta))            deallocate(now%beta) 
        
        if (allocated(now%f_vbvs))          deallocate(now%f_vbvs) 

        if (allocated(now%ssa_mask_acx))    deallocate(now%ssa_mask_acx) 
        if (allocated(now%ssa_mask_acy))    deallocate(now%ssa_mask_acy) 

        return 

    end subroutine ydyn_dealloc 
    
    subroutine ydyn_set_borders(ux,uy,boundaries)

        implicit none 

        real(prec),       intent(INOUT) :: ux(:,:) 
        real(prec),       intent(INOUT) :: uy(:,:) 
        character(len=*), intent(IN)    :: boundaries 

        ! Local variables 
        integer :: nx, ny 

        nx = size(ux,1)
        ny = size(ux,2) 

        ! Post processing of velocity field ================

        if (.TRUE.) then 
            ! ajr: do not use yet, not well tested 

        select case(trim(boundaries))

            case("zeros","EISMINT")

                ! Border values are zero by default, do nothing 

            case("MISMIP3D")

                ! === MISMIP3D =====

                ! x=0, dome - zero velocity 
                ux(1,:)    = 0.0       
                uy(1,:)    = 0.0 

                ! x=800km, no ice - zero by default 
                ux(nx,:)   = 0.0 
                uy(nx,:)   = 0.0 

                ! y=-50km, free-slip condition, no tangential velocity   
                uy(:,1)    = 0.0 

                ! y=50km, free-slip condition, no tangential velocity  
                uy(:,ny)     = 0.0 

            case("infinite")
                ! ajr: we should check setting border H values equal to inner neighbors
                
                write(*,*) "calc_ice_thickness:: error: boundary method not implemented yet: "//trim(boundaries)
                write(*,*) "TO DO!"
                stop 

            case DEFAULT 

                write(*,*) "calc_ice_thickness:: error: boundary method not recognized: "//trim(boundaries)
                stop 

        end select 
        
        end if 

        return 

    end subroutine ydyn_set_borders 

    subroutine yelmo_write_init_ssa(filename,time_init)

        implicit none 

        character(len=*),  intent(IN) :: filename 
        real(prec),        intent(IN) :: time_init

        ! Initialize netcdf file and dimensions
        call nc_create(filename)
        call nc_write_dim(filename,"xc",     x=0.0,dx=20.0,nx=41,         units="kilometers")
        call nc_write_dim(filename,"yc",     x=-50.0,dx=20.0,nx=6,        units="kilometers")
        call nc_write_dim(filename,"time",   x=time_init,dx=1.0_prec,nx=1,units="iter",unlimited=.TRUE.)

        return

    end subroutine yelmo_write_init_ssa 

    subroutine write_step_2D_ssa(tpo,dyn,filename,ux_b_prev,uy_b_prev,time)

        implicit none 
        
        type(ytopo_class), intent(IN) :: tpo 
        type(ydyn_class),  intent(IN) :: dyn 
        character(len=*),  intent(IN) :: filename
        real(prec), intent(IN) :: ux_b_prev(:,:) 
        real(prec), intent(IN) :: uy_b_prev(:,:) 
        real(prec), intent(IN) :: time

        ! Local variables
        integer    :: ncid, n, i, j, nx, ny  
        real(prec) :: time_prev 

        nx = tpo%par%nx 
        ny = tpo%par%ny 

        ! Open the file for writing
        call nc_open(filename,ncid,writable=.TRUE.)

        ! Determine current writing time step 
        n = nc_size(filename,"time",ncid)
        call nc_read(filename,"time",time_prev,start=[n],count=[1],ncid=ncid) 
        if (abs(time-time_prev).gt.1e-5) n = n+1 

        ! Update the time step
        call nc_write(filename,"time",time,dim1="time",start=[n],count=[1],ncid=ncid)

        ! == yelmo_topography ==
        call nc_write(filename,"H_ice",tpo%now%H_ice,units="m",long_name="Ice thickness", &
                      dim1="xc",dim2="yc",dim3="time",start=[1,1,n],ncid=ncid)
        call nc_write(filename,"z_srf",tpo%now%z_srf,units="m",long_name="Surface elevation", &
                      dim1="xc",dim2="yc",dim3="time",start=[1,1,n],ncid=ncid)
        call nc_write(filename,"mask_bed",tpo%now%mask_bed,units="",long_name="Bed mask", &
                      dim1="xc",dim2="yc",dim3="time",start=[1,1,n],ncid=ncid)
        
        call nc_write(filename,"dzsrfdt",tpo%now%dzsrfdt,units="m/a",long_name="Surface elevation change", &
                      dim1="xc",dim2="yc",dim3="time",start=[1,1,n],ncid=ncid)
        call nc_write(filename,"dHicedt",tpo%now%dHicedt,units="m/a",long_name="Ice thickness change", &
                      dim1="xc",dim2="yc",dim3="time",start=[1,1,n],ncid=ncid)
        
        call nc_write(filename,"H_grnd",tpo%now%H_grnd,units="m",long_name="Ice thickness overburden", &
                      dim1="xc",dim2="yc",dim3="time",start=[1,1,n],ncid=ncid)
        
        call nc_write(filename,"f_grnd",tpo%now%f_grnd,units="1",long_name="Grounded fraction", &
                      dim1="xc",dim2="yc",dim3="time",start=[1,1,n],ncid=ncid)
        call nc_write(filename,"f_grnd_acx",tpo%now%f_grnd_acx,units="1",long_name="Grounded fraction (acx)", &
                      dim1="xc",dim2="yc",dim3="time",start=[1,1,n],ncid=ncid)
        call nc_write(filename,"f_grnd_acy",tpo%now%f_grnd_acy,units="1",long_name="Grounded fraction (acy)", &
                      dim1="xc",dim2="yc",dim3="time",start=[1,1,n],ncid=ncid)
        call nc_write(filename,"f_ice",tpo%now%f_ice,units="1",long_name="Ice-covered fraction", &
                      dim1="xc",dim2="yc",dim3="time",start=[1,1,n],ncid=ncid)

        call nc_write(filename,"calv",tpo%now%calv,units="m/a",long_name="Calving rate", &
                      dim1="xc",dim2="yc",dim3="time",start=[1,1,n],ncid=ncid)

        ! == yelmo_dynamics ==

        call nc_write(filename,"ssa_mask_acx",dyn%now%ssa_mask_acx,units="1",long_name="SSA mask (acx)", &
                      dim1="xc",dim2="yc",dim3="time",start=[1,1,n],ncid=ncid)
        call nc_write(filename,"ssa_mask_acy",dyn%now%ssa_mask_acy,units="1",long_name="SSA mask (acy)", &
                      dim1="xc",dim2="yc",dim3="time",start=[1,1,n],ncid=ncid)

        call nc_write(filename,"C_bed",dyn%now%C_bed,units="",long_name="Dragging constant", &
                      dim1="xc",dim2="yc",dim3="time",start=[1,1,n],ncid=ncid)
        call nc_write(filename,"N_eff",dyn%now%N_eff,units="Pa",long_name="Effective pressure", &
                      dim1="xc",dim2="yc",dim3="time",start=[1,1,n],ncid=ncid)
        call nc_write(filename,"beta",dyn%now%beta,units="Pa a m^-1",long_name="Dragging coefficient", &
                      dim1="xc",dim2="yc",dim3="time",start=[1,1,n],ncid=ncid)
        call nc_write(filename,"beta_acx",dyn%now%beta_acx,units="Pa a m^-1",long_name="Dragging coefficient (acx)", &
                      dim1="xc",dim2="yc",dim3="time",start=[1,1,n],ncid=ncid)
        call nc_write(filename,"beta_acy",dyn%now%beta_acy,units="Pa a m^-1",long_name="Dragging coefficient (acy)", &
                      dim1="xc",dim2="yc",dim3="time",start=[1,1,n],ncid=ncid)
        call nc_write(filename,"dyn_visc_eff",dyn%now%visc_eff,units="Pa a",long_name="Vertically averaged viscosity", &
                      dim1="xc",dim2="yc",dim3="time",start=[1,1,n],ncid=ncid)

        call nc_write(filename,"taud_acx",dyn%now%taud_acx,units="Pa",long_name="Driving stress, x-direction", &
                      dim1="xc",dim2="yc",dim3="time",start=[1,1,n],ncid=ncid)
        call nc_write(filename,"taud_acy",dyn%now%taud_acy,units="Pa",long_name="Driving stress, y-direction", &
                      dim1="xc",dim2="yc",dim3="time",start=[1,1,n],ncid=ncid)
        
        call nc_write(filename,"sigma_horiz_sq",dyn%now%sigma_horiz_sq,units="1",long_name="Horizontal stress components squared", &
                      dim1="xc",dim2="yc",dim3="time",start=[1,1,n],ncid=ncid)
        call nc_write(filename,"lhs_x",dyn%now%lhs_x,units="Pa",long_name="Shear reduction (x)", &
                      dim1="xc",dim2="yc",dim3="time",start=[1,1,n],ncid=ncid)
        call nc_write(filename,"lhs_y",dyn%now%lhs_y,units="Pa",long_name="Shear reduction (y)", &
                      dim1="xc",dim2="yc",dim3="time",start=[1,1,n],ncid=ncid)
        call nc_write(filename,"lhs_xy",dyn%now%lhs_xy,units="Pa",long_name="Shear reduction magnitude", &
                      dim1="xc",dim2="yc",dim3="time",start=[1,1,n],ncid=ncid)

!         call nc_write(filename,"ux_i_bar",dyn%now%ux_i_bar,units="m/a",long_name="Internal shear velocity (x)", &
!                        dim1="xc",dim2="yc",dim3="time",start=[1,1,n],ncid=ncid)
!         call nc_write(filename,"uy_i_bar",dyn%now%uy_i_bar,units="m/a",long_name="Internal shear velocity (y)", &
!                        dim1="xc",dim2="yc",dim3="time",start=[1,1,n],ncid=ncid)
!         call nc_write(filename,"uxy_i_bar",dyn%now%uxy_i_bar,units="m/a",long_name="Internal shear velocity magnitude", &
!                        dim1="xc",dim2="yc",dim3="time",start=[1,1,n],ncid=ncid)

        call nc_write(filename,"ux_b",dyn%now%ux_b,units="m/a",long_name="Basal sliding velocity (x)", &
                      dim1="xc",dim2="yc",dim3="time",start=[1,1,n],ncid=ncid)
        call nc_write(filename,"uy_b",dyn%now%uy_b,units="m/a",long_name="Basal sliding velocity (y)", &
                      dim1="xc",dim2="yc",dim3="time",start=[1,1,n],ncid=ncid)
        call nc_write(filename,"uxy_b",dyn%now%uxy_b,units="m/a",long_name="Basal sliding velocity magnitude", &
                     dim1="xc",dim2="yc",dim3="time",start=[1,1,n],ncid=ncid)
        
        call nc_write(filename,"ux_b_diff",dyn%now%ux_b-ux_b_prev,units="m/a",long_name="Basal sliding velocity difference (x)", &
                      dim1="xc",dim2="yc",dim3="time",start=[1,1,n],ncid=ncid)
        call nc_write(filename,"uy_b_diff",dyn%now%uy_b-uy_b_prev,units="m/a",long_name="Basal sliding velocity difference (y)", &
                      dim1="xc",dim2="yc",dim3="time",start=[1,1,n],ncid=ncid)
        
!         call nc_write(filename,"ux",dyn%now%ux,units="m/a",long_name="Horizontal velocity (x)", &
!                       dim1="xc",dim2="yc",dim3="zeta",dim4="time",start=[1,1,1,n],ncid=ncid)
!         call nc_write(filename,"uy",dyn%now%uy,units="m/a",long_name="Horizontal velocity (y)", &
!                       dim1="xc",dim2="yc",dim3="zeta",dim4="time",start=[1,1,1,n],ncid=ncid)
!         call nc_write(filename,"uxy",dyn%now%uxy,units="m/a",long_name="Horizontal velocity magnitude", &
!                       dim1="xc",dim2="yc",dim3="zeta",dim4="time",start=[1,1,1,n],ncid=ncid)
!         call nc_write(filename,"uz",dyn%now%uz,units="m/a",long_name="Vertical velocity", &
!                       dim1="xc",dim2="yc",dim3="zeta",dim4="time",start=[1,1,1,n],ncid=ncid)

!         call nc_write(filename,"f_vbvs",dyn%now%f_vbvs,units="1",long_name="Basal to surface velocity fraction", &
!                       dim1="xc",dim2="yc",dim3="time",start=[1,1,n],ncid=ncid)
!         call nc_write(filename,"f_shear_bar",mat%now%f_shear_bar,units="1",long_name="Vertically averaged shearing fraction", &
!                       dim1="xc",dim2="yc",dim3="time",start=[1,1,n],ncid=ncid)
        
        ! Close the netcdf file
        call nc_close(ncid)

        return 

    end subroutine write_step_2D_ssa
    
end module yelmo_dynamics





! if (.FALSE.) then
! ! Testing exotic mixing solutions for treating the grounding line  
!             ! Set dyn1 equal to previous solution 
!             dyn1 = dyn 

!             ! Determine ssa mask for points near grounding line
!             dyn1%now%ssa_mask_acx = -1.0 
!             dyn1%now%ssa_mask_acy = -1.0  
             
!             do j = 1, ny 
!             do i = 1, nx-1 

!                 is_grz_mid = tpo%now%is_grz(i,j) .or. tpo%now%is_grz(i+1,j)
!                 if (dyn%now%ssa_mask_acx(i,j) .gt. 0.0 .and. is_grz_mid) then 
!                     dyn1%now%ssa_mask_acx(i,j) = 1.0 
!                 end if 

!             end do 
!             end do 

!             do j = 1, ny-1 
!             do i = 1, nx 

!                 is_grz_mid = tpo%now%is_grz(i,j) .or. tpo%now%is_grz(i,j+1)
!                 if (dyn%now%ssa_mask_acy(i,j) .gt. 0.0 .and. is_grz_mid) then 
!                     dyn1%now%ssa_mask_acy(i,j) = 1.0 
!                 end if 

!             end do 
!             end do 
            
!             ! Now populate dyn2 
!             dyn2 = dyn1 

!             ! Modify dyn1 parameters concerning beta 
!             dyn1%par%taud_gl_method = 1 
!             dyn1%par%beta_gl_sep    = 0     ! No subgrid grounding line treatment 
!             dyn1%par%beta_gl_scale  = 0     ! No special scaling at gl 
!             dyn1%par%beta_gl_stag   = 1     ! Upstream scaling 

!             ! Calculate driving stress 
!             call calc_driving_stress_ac(dyn1%now%taud_acx,dyn1%now%taud_acy,tpo%now%H_ice,tpo%now%z_srf,bnd%z_bed,bnd%z_sl, &
!                      tpo%now%H_grnd,tpo%now%f_grnd,tpo%now%f_grnd_acx,tpo%now%f_grnd_acy,dyn1%par%dx, &
!                      method=dyn1%par%taud_gl_method,beta_gl_stag=dyn1%par%beta_gl_stag)

!             call calc_ydyn_ssa(dyn1,tpo,mat,bnd)

!             ! Set dyn2 equal to previous solution 
!             !dyn2 = dyn 

!             ! Modify dyn1 parameters concerning beta 
!             dyn2%par%taud_gl_method = 1 
!             dyn2%par%beta_gl_sep    = 0     ! No subgrid grounding line treatment 
!             dyn2%par%beta_gl_scale  = 0     ! No special scaling at gl 
!             dyn2%par%beta_gl_stag   = 2     ! Downstream scaling 
            
!             ! Calculate driving stress 
!             call calc_driving_stress_ac(dyn2%now%taud_acx,dyn2%now%taud_acy,tpo%now%H_ice,tpo%now%z_srf,bnd%z_bed,bnd%z_sl, &
!                      tpo%now%H_grnd,tpo%now%f_grnd,tpo%now%f_grnd_acx,tpo%now%f_grnd_acy,dyn2%par%dx, &
!                      method=dyn2%par%taud_gl_method,beta_gl_stag=dyn2%par%beta_gl_stag)

!             call calc_ydyn_ssa(dyn2,tpo,mat,bnd)
            
!             ! Get weighted-average of the two solutions 

!             !dyn%now%taud_acx = tpo%now%f_grnd_acx*dyn1%now%taud_acx + (1.0-tpo%now%f_grnd_acx)*dyn2%now%taud_acx
!             !dyn%now%taud_acy = tpo%now%f_grnd_acy*dyn1%now%taud_acy + (1.0-tpo%now%f_grnd_acy)*dyn2%now%taud_acy
            
!             do j = 1, ny 
!             do i = 1, nx 
!                 if (tpo%now%f_grnd_acx(i,j) .gt. 0.0 .and. tpo%now%f_grnd_acx(i,j) .lt. 1.0) then 
!                     dyn%now%ux_b(i,j) = tpo%now%f_grnd_acx(i,j)*dyn1%now%ux_b(i,j) &
!                                         + (1.0-tpo%now%f_grnd_acx(i,j))*dyn2%now%ux_b(i,j)
!                     dyn%now%ux_b(i,j) = dyn1%now%ux_b(i,j)
!                     dyn%now%ssa_mask_acx(i,j) = -1.0 
!                 end if 

!             end do 
!             end do 

!             do j = 1, ny 
!             do i = 1, nx 
!                 if (tpo%now%f_grnd_acy(i,j) .gt. 0.0 .and. tpo%now%f_grnd_acy(i,j) .lt. 1.0) then 
!                     dyn%now%uy_b(i,j) = tpo%now%f_grnd_acy(i,j)*dyn1%now%uy_b(i,j) &
!                                         + (1.0-tpo%now%f_grnd_acy(i,j))*dyn2%now%uy_b(i,j)
!                     dyn%now%uy_b(i,j) = dyn1%now%uy_b(i,j)
!                     dyn%now%ssa_mask_acy(i,j) = -1.0 
!                 end if 

!             end do 
!             end do 
! end if 
<|MERGE_RESOLUTION|>--- conflicted
+++ resolved
@@ -1161,16 +1161,8 @@
                          tpo%now%H_ice(i2,j) .le. 0.0 .or. &
                          tpo%now%H_ice(i,j1) .le. 0.0 .or. &
                          tpo%now%H_ice(i,j2) .le. 0.0)) then 
-
-<<<<<<< HEAD
+                        
                         cf_ref(i,j) = dyn%par%cf_stream
-=======
-                    if (dyn%now%C_bed(i,j).lt.dyn%par%C_bed_min) dyn%now%C_bed(i,j) = dyn%par%C_bed_min
-		
-  
-                end do 
-                end do 
->>>>>>> 74222205
 
                     end if 
 
