#!/usr/bin/python
# -*- coding: utf-8 -*-
'''
Script to run one yelmo simulation.
Example command to run an ensemble using 'job run' via the runner module:
<<<<<<< HEAD
job run -f -o output/run -p eismint.dx=30.0,50.0 -- python run_yelmo.py -x -r -e benchmarks {} par/gmd/yelmo_HALFAR.nml
=======
job run --shell -f -o output/run -p eismint.dx=30.0,50.0 -- python run_yelmo.py -x -r -e benchmarks {} par/gmd/yelmo_HALFAR.nml
>>>>>>> b24d2084
'''
import subprocess as subp 
import sys, os, argparse, shutil, glob, datetime, json

try:
    from runner.ext.namelist import Namelist

    # Shortcut to namelist fuctionality
    nml = Namelist()  # you could use your own module for reading namelist

    runner_is_installed = True 

except:

    runner_is_installed = False 


def run_yelmo():
    '''Main subroutine to run one simulation of yelmo.'''

    ### Manage command-line arguments ############################

    # Initialize argument parser
    parser = argparse.ArgumentParser()

    # Add options
    parser.add_argument('-e','--exe',type=str,default='benchmarks',
        help='''Define the executable file to use here. Shortcuts:
benchmarks = libyelmo/bin/yelmo_benchmarks.x;
mismip = libyelmo/bin/yelmo_mismip.x;
initmip = libyelmo/bin/yelmo_initmip.x;
opt = libyelmo/bin/yelmo_opt.x;
trough = libyelmo/bin/yelmo_trough.x
''')
    parser.add_argument('-r','--run',action="store_true",
        help='Run the executable after preparing the job?')
    parser.add_argument('-s','--submit',action="store_true",
        help='Run the executable after preparing the job by submitting to the queue?')
    parser.add_argument('-q','--qos',type=str, default='short',
        help='Name of the qos the job should be submitted to (priority,short,medium,long)')
    parser.add_argument('-w','--wall', type=int, default=12,
        help='Maximum wall time to allow for job (only for jobs submitted to queue)')
    parser.add_argument('--email', type=str, default='None',
        help='Email address to send job notifications from cluster')
    parser.add_argument('--group', type=str, default='anthroia',
        help='Email address to send job notifications from cluster')
    parser.add_argument('-x',action="store_true",
        help='Use this argument if run_yelmo.py is being called by job run')

    # Add arguments
    parser.add_argument('rundir',metavar='RUNDIR', type=str,
         help='Path where yelmo simulation will run and store output.')
    parser.add_argument('par_path',metavar='PAR_PATH', type=str,
         help='Path where yelmo simulation will run and store output.')

    # Parse the arguments
    args = parser.parse_args()

    ### Manage user options and arguments ############################
    
    # Options
    exe_path    = args.exe       # Path relative to current working directory (cwd)
    run         = args.run 
    submit      = args.submit 
    qos         = args.qos  
    wtime       = args.wall 
    useremail   = args.email 
    usergroup   = args.group
    with_runner = args.x   

    # Arguments
    rundir      = args.rundir 
    par_path    = args.par_path  # Path relative to current working directory (cwd)
    

    # Additional options, consistency checks

    if with_runner and not runner_is_installed:
        print("The Python module 'runner' is not installed. Do not use option -x.")
        sys.exit()

    # Copy the executable file to the output directory, or
    # call it from its compiled location?    
    copy_exec  = True 

    # Submit overrides run 
    if submit: run = True 

    # Expand executable path shortcut if defined
    if exe_path == "benchmarks":
        exe_path = "libyelmo/bin/yelmo_benchmarks.x"
    elif exe_path == "mismip":
        exe_path = "libyelmo/bin/yelmo_mismip.x" 
    elif exe_path == "initmip":
        exe_path = "libyelmo/bin/yelmo_initmip.x" 
    elif exe_path == "opt":
        exe_path = "libyelmo/bin/yelmo_opt.x" 
    elif exe_path == "trough":
        exe_path = "libyelmo/bin/yelmo_trough.x" 
    
    # Also extract executable and path filenames 
    exe_fname = os.path.basename(exe_path)
    par_fname = os.path.basename(par_path)

    # Get path of constants parameter file based on parameter name
    # (EISMINT,MISMIP3D are special cases, otherwise use Earth constants)

    if "EISMINT" in par_fname or "HALFAR" in par_fname:
        const_path = "par/yelmo_const_EISMINT.nml"
    elif "MISMIP3D" in par_fname:
        const_path = "par/yelmo_const_MISMIP3D.nml"
    elif "TROUGH" in par_fname:
        const_path = "par/yelmo_const_TROUGH.nml"
    else:
        const_path = "par/yelmo_const_Earth.nml"

    # Make sure input files exist 
    if not os.path.isfile(const_path):
        print("Input file does not exist: {}".format(const_path))
        sys.exit() 

    if not os.path.isfile(par_path):
        print("Input file does not exist: {}".format(par_path))
        sys.exit() 

    if not os.path.isfile(exe_path):
        print("Input file does not exist: {}".format(exe_path))
        sys.exit() 
    
    ### Start the script to make the job, and then run it ############################


    # 1. Make the job (output directory, parameter files, additional data files/links)

    if with_runner:
        # Output directory already exists, update parameter file and write it to output directory
        runner_param_write(par_path,rundir)

    else: 
        # Make the output directory (and remove existing nc and nml files)
        # and copy the default parameter file 
        makedirs(rundir,remove=True)
        shutil.copy(par_path,rundir)
    
    # Copy the constants parameter file
    shutil.copy(const_path,rundir)

    ## Generate symbolic links to input data folders
    srcname = "input"
    dstname = os.path.join(rundir,srcname)
    srcpath = os.path.abspath(srcname)
    if os.path.islink(dstname): os.unlink(dstname)
    os.symlink(srcpath,dstname)

    # # Generate link to extra data folder for personal data files
    # srcname = "extra_data"
    # dstname = os.path.join(rundir,srcname)
    # srcpath = os.path.abspath(srcname)
    # if os.path.islink(dstname): os.unlink(dstname)
    # os.symlink(srcpath,dstname)

    srcname = "ice_data"
    dstname = os.path.join(rundir,srcname)
    if os.path.islink(dstname): os.unlink(dstname)
    if os.path.islink(srcname):
        linkto = os.readlink(srcname)
        os.symlink(linkto, dstname)
    elif os.path.isdir(srcname):
        srcpath = os.path.abspath(srcname)
        os.symlink(srcpath,dstname)
    else:
        print("Warning: path does not exist {}".format(srcname))

    # Write the current git revision information to output directory 
    if os.path.isdir(".git"):
        head       = get_git_revision_hash()
        yelmo_info = open(os.path.join(rundir,"yelmo_git_revision"),'w').write(head)
        
    # 2. Run the job

    # Generate the appropriate executable command to run job
    if copy_exec:
        # Assume executable is running from rundir
        executable = "./{}".format(exe_fname)

        # Also copy exe file to rundir 
        shutil.copy(exe_path,rundir)
        
    else:
        # Assume executable will run from current working directory 
        cwd = os.getcwd()
        executable = "{}/{}".format(cwd,exe_path)

    # Run the job if desired 
    if run:

        if submit:
            # Submit job to queue 
            pid = submitjob(rundir,executable,par_fname,qos,wtime,usergroup,useremail) 

        else:
            # Run job in background 
            pid = runjob(rundir,executable,par_fname)

    return 

######### Helper functions ############### 

def runjob(rundir,executable,par_path):
    '''Run a job generated with makejob.'''

    cmd = "cd {} && exec {} {} > {} &".format(rundir,executable,par_path,"out.out")

    print("Running job in background: {}".format(cmd))

    #os.system(cmd)
    #proc = subp.Popen(cmd,shell=True,stdin=None,stdout=None,stderr=None,close_fds=True)
    #pid  = proc.pid+1   # This is not necessarily accurate - do not use for anything
    #pid = 0

    # Run the command (ie, change to output directory and submit job)
    # Note: the argument `shell=True` can be a security hazard, but should
    # be ok in this context, see https://docs.python.org/2/library/subprocess.html#frequently-used-arguments
    jobstatus = subp.check_call(cmd,shell=True)

    return jobstatus

def submitjob(rundir,executable,par_path,qos,wtime,usergroup,useremail):
    '''Submit a job to a HPC queue (qsub,sbatch)'''

    # Get info about current system
    username  = os.environ.get('USER')
    hostname  = os.environ.get('HOSTNAME')

    # Command to be called 
    cmd = "{} {}".format(executable,par_path) 

    # Create the jobscript using current info
    nm_jobscript   = 'job.submit'
    path_jobscript = "{}/{}".format(rundir,nm_jobscript)
    
    if "cei" in hostname:
        script = jobscript_qsub(cmd,rundir,username,usergroup,wtime,useremail)
        jobfile = open(path_jobscript,'w').write(script)
        cmd_job = "cd {} && qsub {}".format(rundir,nm_jobscript)
        
    else:
        script  = jobscript_slurm(cmd,rundir,username,usergroup,qos,wtime,useremail)
        jobfile = open(path_jobscript,'w').write(script)
        cmd_job = "cd {} && sbatch {}".format(rundir,nm_jobscript)
    
    # Run the command (ie, change to output directory and submit job)
    # Note: the argument `shell=True` can be a security hazard, but should
    # be ok in this context, see https://docs.python.org/2/library/subprocess.html#frequently-used-arguments
    jobstatus = subp.check_call(cmd_job,shell=True)

    return jobstatus 

def runner_param_write(par_path,rundir):
    '''Wrapper to perform parameter updates according to runner.json file 
       located in rundir, and then to write them to a new parameter file in rundir.
    '''

    # Read param file runner.json always written by runner to rundir
    rjson = os.path.join(rundir, 'runner.json')
    js    = json.load(open(rjson))

    # Load default namelist parameters
    params = nml.load(open(par_path))

    # Update default parameters with runner.json parameter values
    params.update(js['params']) 

    # To do: Add a map to be able to avoid defining the group name from the command line arguments
    #pmap      = {'p1':'g1.p1', 'p2':'g2.p2'}
    #nmlparams = {pmap.get(k,k):v for k,v in js['params'].items()}

    # To do: Maybe to automatically generate a map stripping the group name
    #pmap = {k.split('.')[-1]:k for k in params}

    # Write updated parameter file to rundir
    par_path_new = os.path.join(rundir,os.path.basename(par_path))
    nml.dump(params, open(par_path_new, 'w'))

    return 

def makedirs(dirname,remove):
    '''
    Make a directory (including sub-directories),
    but first ensuring that path doesn't already exist
    or some other error prevents the creation.
    '''

    try:
        os.makedirs(dirname)
        print('Directory created: {}'.format(dirname))
    except OSError:
        if os.path.isdir(dirname):
            print('Directory already exists: {}'.format(dirname))
            if remove:
                for f in glob.glob("{}/*.nc".format(dirname)): 
                    os.remove(f)
                for f in glob.glob("{}/*.nml".format(dirname)):
                    os.remove(f)
                #print('Removed *.nml and *.nc files.')
            pass
        else:
            # There was an error on creation, so make sure we know about it
            raise

    return

def autofolder(params,outfldr0):
    '''Given a list of parameters,
       generate an appropriate folder name.
    '''

    parts = []

    for p in params:
        parts.append( p.short() )

    # Join the parts together, combine with the base output dir
    autofldr = '.'.join(parts)
    outfldr  = outfldr0 + autofldr + '/'

    return outfldr

def get_git_revision_hash():
    #githash = subp.check_output(['git', 'describe', '--always', '--long', 'HEAD']).strip()
    githash = subp.check_output(['git', 'rev-parse', 'HEAD']).strip()
    return githash.decode("ascii") 

def jobscript_slurm(cmd,rundir,username,usergroup,qos,wtime,useremail):
    '''Definition of the job script'''

    jobname = "yelmo" 

# Extra parameter options
##SBATCH --partition=ram_gpu
##SBATCH --mem=50000 
    
    # Check that wtime is consistent with qos
    if qos in ["priority","short"] and wtime > 24:
        print("Error in wtime for '{}'' queue, wtime = {}".format(qos,wtime))
        sys.exit()

    if qos == "medium" and wtime > 24*7:
        print("Error in wtime for '{}'' queue, wtime = {}".format(qos,wtime))
        sys.exit()
            
    script = """#! /bin/bash
#SBATCH --qos={}
#SBATCH --time={}:00:00
#SBATCH --job-name={}
#SBATCH --account={}
#SBATCH --mail-user={}
#SBATCH --mail-type=END
#SBATCH --mail-type=FAIL
#SBATCH --mail-type=REQUEUE
#SBATCH --output=./out.out
#SBATCH --error=./out.err

# Run the job
{} 

""".format(qos,wtime,jobname,usergroup,useremail,cmd)

    return script

def jobscript_qsub(cmd,rundir,username,usergroup,wtime,useremail):
    '''Definition of the job script'''

    jobname = "yelmo"
# Note: 
### jalv: this environment variable limits the number of CPUs used in eolo (=1, means one cpu)
###export OMP_NUM_THREADS=1
# Currently in .bashrc, but maybe should be done here.

    script = """#!/bin/bash
#$ -V                            # Ensure user enivronment variables are available
#$ -cwd                          # To use the current directory
#$ -m ae                         # Send mail when job is aborted (a), begins (b) and ends (e)
#$ -M {}                         # Send mail to this address
#$ -N  {}                        # (nombre del trabajo)
#$ -o ./out.out                  # (fichero de salida)   $JOB_ID
#$ -e ./out.err                  # (fichero de error)

#### Unused ####
####$ -l walltime={}:00:00       # Set wall time (hh:mm:ss)
####$ -l nodes=1:ppn=1           # Define as a serial job

# Run the job
time {}

""".format(useremail,jobname,wtime,cmd)

    return script


if __name__ == "__main__": 

    # Call main run_yelmo function...
    run_yelmo()


<|MERGE_RESOLUTION|>--- conflicted
+++ resolved
@@ -3,11 +3,7 @@
 '''
 Script to run one yelmo simulation.
 Example command to run an ensemble using 'job run' via the runner module:
-<<<<<<< HEAD
-job run -f -o output/run -p eismint.dx=30.0,50.0 -- python run_yelmo.py -x -r -e benchmarks {} par/gmd/yelmo_HALFAR.nml
-=======
 job run --shell -f -o output/run -p eismint.dx=30.0,50.0 -- python run_yelmo.py -x -r -e benchmarks {} par/gmd/yelmo_HALFAR.nml
->>>>>>> b24d2084
 '''
 import subprocess as subp 
 import sys, os, argparse, shutil, glob, datetime, json
