--- conflicted
+++ resolved
@@ -519,11 +519,6 @@
 
                         end if 
 
-<<<<<<< HEAD
-
-=======
-                        
->>>>>>> a5f70ff6
                         lgs_b_value(nr) = factor_rhs_3a*H_ice_now*H_ice_now &
                                       - factor_rhs_3b*H_ocn_now*H_ocn_now
 
@@ -936,17 +931,10 @@
 
                         ! =========================================================
                         ! Generalized solution for all ice fronts (floating and grounded)
-<<<<<<< HEAD
-                        
+            
                         H_ice_now = H_ice(i,j1)
                         !H_ice_now = H_ice(i,j1)/f_ice(i,j1)
 
-=======
-                
-                        H_ice_now = H_ice(i,j1)
-                        !H_ice_now = H_ice(i,j1)/f_ice(i,j1)
-                        
->>>>>>> a5f70ff6
                         if (z_sl(i,j1)-z_bed(i,j1) .gt. 0.0) then 
                             ! Bed below sea level 
                             H_ocn_now = min(rho_ice/rho_sw*H_ice_now, &    ! Flotation depth 
@@ -1209,11 +1197,7 @@
 
         ! Local variables
         integer    :: i, j, nx, ny
-<<<<<<< HEAD
         integer    :: im1, ip1, jm1, jp1
-=======
-        integer    :: im1, ip1, jm1, jp1 
->>>>>>> a5f70ff6
         real(prec) :: H_acx, H_acy
         
         nx = size(H_ice,1)
@@ -1225,7 +1209,6 @@
         
         if (use_ssa) then 
 
-<<<<<<< HEAD
             do j = 1, ny
             do i = 1, nx
 
@@ -1237,20 +1220,7 @@
 
                 ! x-direction
                 if (f_ice(i,j) .eq. 1.0 .or. f_ice(ip1,j) .eq. 1.0) then
-=======
-            
-            do j = 1, ny
-            do i = 1, nx
-
-                ! Get neighbor indices
-                im1 = max(i-1,1) 
-                ip1 = min(i+1,nx) 
-                jm1 = max(j-1,1) 
-                jp1 = min(j+1,ny) 
-                
-                ! x-direction
-                if (f_ice(i,j) .eq. 1.0 .or. f_ice(ip1,j) .eq. 1.0) then 
->>>>>>> a5f70ff6
+
                     ! Ice is present on ac-node
                     
                     if (f_grnd_acx(i,j) .gt. 0.0) then 
@@ -1267,11 +1237,8 @@
                 end if
 
                 ! y-direction
-<<<<<<< HEAD
                 if (f_ice(i,j) .eq. 1.0 .or. f_ice(i,jp1) .eq. 1.0) then
-=======
-                if (f_ice(i,j) .eq. 1.0 .or. f_ice(i,jp1) .eq. 1.0) then 
->>>>>>> a5f70ff6
+
                     ! Ice is present on ac-node
                     
                     if (f_grnd_acy(i,j) .gt. 0.0) then 
@@ -1636,12 +1603,7 @@
         
         ! Local variables
         integer    :: i, j, nx, ny
-<<<<<<< HEAD
         integer    :: im1, ip1, jm1, jp1 
-        integer    :: i1, i2, j1, j2 
-=======
-        integer    :: im1, ip1, jm1, jp1
->>>>>>> a5f70ff6
         logical    :: is_float 
         
         logical, parameter :: disable_grounded_fronts = .TRUE. 
@@ -1695,21 +1657,6 @@
 
         do j = 1, ny
         do i = 1, nx
-<<<<<<< HEAD
-=======
-         
-          ! Get neighbor indices 
-            im1 = max(i-1,1)
-            ip1 = min(i+1,nx)
-            jm1 = max(j-1,1)
-            jp1 = min(j+1,ny)
-            
-          if (  f_ice(i,j) .eq. 1.0 .and. &
-                ( f_ice(im1,j) .lt. 1.0 .or. &
-                  f_ice(ip1,j) .lt. 1.0 .or. &
-                  f_ice(i,jm1) .lt. 1.0 .or. &
-                  f_ice(i,jp1) .lt. 1.0 ) ) then 
->>>>>>> a5f70ff6
 
             ! Get neighbor indices 
             im1 = max(i-1,1)
@@ -1725,22 +1672,13 @@
             front1(i,j) = .TRUE. 
 
           end if 
-<<<<<<< HEAD
           
           if (  f_ice(i,j) .lt. 1.0 .and. &
                 ( f_ice(im1,j) .eq. 1.0 .or. &
                   f_ice(ip1,j) .eq. 1.0 .or. &
                   f_ice(i,jm1) .eq. 1.0 .or. &
                   f_ice(i,jp1) .eq. 1.0 ) ) then
-=======
-
-          if (  f_ice(i,j) .eq. 1.0 .and. &
-                ( f_ice(im1,j) .lt. 1.0 .or. &
-                  f_ice(ip1,j) .lt. 1.0 .or. &
-                  f_ice(i,jm1) .lt. 1.0 .or. &
-                  f_ice(i,jp1) .lt. 1.0 ) ) then 
-
->>>>>>> a5f70ff6
+
             front2(i,j) = .TRUE. 
 
           end if 
